import { ArgType } from "types/service-edit";
import { urlCommandsTrim } from "components/modals/service-edit/util";

// eslint-disable-next-line @typescript-eslint/no-explicit-any
type DiffObject = { [key: string]: any };

/**
<<<<<<< HEAD
 * deepDiff will compare two objects and return the differences between them
=======
 * Returns the differences between the two objects
>>>>>>> 9859c7c1
 *
 * @param newObj - The new object to compare
 * @param oldObj - The old object to compare
 * @returns The differences between the two objects
 */
export const deepDiff = (
  newObj: DiffObject,
  oldObj?: DiffObject
): DiffObject => {
  const diff: DiffObject = {};

  // if oldObj is undefined, return newObj
  // e.g. DeployedVersion has no defaults
  if (oldObj === undefined) return newObj;

  // get all keys from both objects
  const keys = Object.keys(oldObj).concat(Object.keys(newObj));

  keys.forEach((key) => {
    // skip same values
    if ((newObj[key] ?? "") === (oldObj[key] ?? "")) return;

    // diff arrays
    if (Array.isArray(oldObj[key]) || Array.isArray(newObj[key])) {
      // if array lengths differ, include all elements in diff
      if ((oldObj[key] || []).length !== newObj[key].length) {
        diff[key] = newObj[key];
        // else, recurse on each element
      } else {
        const subDiff = (oldObj[key] || []).map(
          (elem: DiffObject, i: string | number) =>
            deepDiff(newObj[key][i], elem)
        );
        if (
          subDiff.some(
            (diffElem: DiffObject) => Object.keys(diffElem).length > 0
          )
        ) {
          diff[key] = newObj[key];
        }
      }
      // diff objects
    } else if (
      typeof oldObj[key] === "object" &&
      typeof newObj[key] === "object"
    ) {
      // recurse on nested objects
      const subDiff = deepDiff(newObj[key], oldObj[key]);
      if (Object.keys(subDiff).length > 0) diff[key] = subDiff;
      // diff scalars
    } else if (oldObj[key] !== newObj[key]) diff[key] = newObj[key];
  });

  return diff;
};

/**
<<<<<<< HEAD
 * stringifyQueryParam will return a query param string for a given key/value pair
 * if value is undefined/null, it will return an empty string if omitUndefined is true
=======
 * Returns an encoded query param string for a given key/value pair
>>>>>>> 9859c7c1
 *
 * @param key - The key of the query param
 * @param value - The value of the query param
 * @param omitUndefined - Whether to omit undefined values
 * @returns An encoded query param string
 */
export const stringifyQueryParam = (
  key: string,
  value?: string | number | boolean,
  omitUndefined?: boolean
) =>
  omitUndefined && value == null
    ? ""
    : `${key}=${encodeURIComponent(value ?? "")}`;

/**
 * Returns the query params for the given object changes
 *
 * @param params - The new object
 * @param defaults - The old object
 * @param prefix - The prefix of the query params
 * @returns The query params of any changed values between the two objects
 */
export const convertToQueryParams = ({
  params,
  defaults,
  prefix = "",
}: {
  // eslint-disable-next-line @typescript-eslint/no-explicit-any
  params: any;
  // eslint-disable-next-line @typescript-eslint/no-explicit-any
  defaults?: any;
  prefix?: string;
}): string => {
  const queryParams: string[] = [];
  const changedParams = deepDiff(params, defaults);

  for (const key in changedParams) {
    const paramKey = prefix ? `${prefix}[${key}]` : key;
    if (key === "headers") {
      // Push all headers if any of them have changed
      queryParams.push(
        `${paramKey}=${encodeURIComponent(JSON.stringify(params[key]))}`
      );
      continue;
    } else if (typeof changedParams[key] === "object") {
      let modifiedObj;
      if (key === "url_commands")
        modifiedObj = JSON.stringify(urlCommandsTrim(params[key]));
      else if (key === "require") {
        // Convert array of objects to array of strings
        modifiedObj = JSON.stringify(
          changedParams[key]?.command &&
            Object.keys(changedParams[key]?.command).length > 0
            ? {
                ...changedParams[key],
                command: Object.values<ArgType>(
                  changedParams.require.command
                ).map((value) => value.arg),
              }
            : changedParams[key]
        );
      }
      // Include new undefined's in the JSONification
      else
<<<<<<< HEAD
        modifiedObj = JSON.stringify(changedParams[key], (key, value) => {
=======
        modifiedObj = JSON.stringify(changedParams[key], (_key, value) => {
>>>>>>> 9859c7c1
          if (value === undefined) {
            return null;
          }
          return value;
        });

      // Skip empty objects
      if (modifiedObj === "{}") continue;
      // Push all other objects
      queryParams.push(stringifyQueryParam(paramKey, modifiedObj));
      continue;
    }
    // Push all other scalars
    queryParams.push(stringifyQueryParam(paramKey, params[key]));
  }

  return queryParams.join("&");
};<|MERGE_RESOLUTION|>--- conflicted
+++ resolved
@@ -5,11 +5,7 @@
 type DiffObject = { [key: string]: any };
 
 /**
-<<<<<<< HEAD
- * deepDiff will compare two objects and return the differences between them
-=======
  * Returns the differences between the two objects
->>>>>>> 9859c7c1
  *
  * @param newObj - The new object to compare
  * @param oldObj - The old object to compare
@@ -67,12 +63,7 @@
 };
 
 /**
-<<<<<<< HEAD
- * stringifyQueryParam will return a query param string for a given key/value pair
- * if value is undefined/null, it will return an empty string if omitUndefined is true
-=======
  * Returns an encoded query param string for a given key/value pair
->>>>>>> 9859c7c1
  *
  * @param key - The key of the query param
  * @param value - The value of the query param
@@ -138,11 +129,7 @@
       }
       // Include new undefined's in the JSONification
       else
-<<<<<<< HEAD
-        modifiedObj = JSON.stringify(changedParams[key], (key, value) => {
-=======
         modifiedObj = JSON.stringify(changedParams[key], (_key, value) => {
->>>>>>> 9859c7c1
           if (value === undefined) {
             return null;
           }
