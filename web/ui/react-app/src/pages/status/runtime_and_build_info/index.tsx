--- conflicted
+++ resolved
@@ -22,20 +22,12 @@
 
   const { data: runtimeData } = useQuery<RuntimeInfo>({
     queryKey: ["status/runtime"],
-<<<<<<< HEAD
-    queryFn: () => fetchJSON({url:"api/v1/status/runtime"}),
-=======
     queryFn: () => fetchJSON({ url: `api/v1/status/runtime` }),
->>>>>>> 9859c7c1
     staleTime: Infinity, // won't change unless Argus is restarted
   });
   const { data: buildData } = useQuery<BuildInfo>({
     queryKey: ["version"],
-<<<<<<< HEAD
-    queryFn: () => fetchJSON({url:"api/v1/version"}),
-=======
     queryFn: () => fetchJSON({ url: `api/v1/version` }),
->>>>>>> 9859c7c1
     staleTime: Infinity, // won't change unless Argus is restarted
   });
 
