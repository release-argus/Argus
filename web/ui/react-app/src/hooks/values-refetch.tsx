import { useFormContext } from "react-hook-form";
import { useState } from "react";

/**
<<<<<<< HEAD
 * useValuesRefetch is a hook to get the values of a form field and refetch them
 *
 * @param name - The name of the field in the form
 * @param undefinedInitially - Whether the value should be undefined initially
 * @returns The data and a function to refetch the data
 */
const useValuesRefetch = (name: string, undefinedInitially?: boolean) => {
=======
 * Returns the data in the form and a function to refetch this data
 * @param name - The name of the field in the form
 * @returns The data and a function to refetch the data
 */
const useValuesRefetch = (name: string) => {
>>>>>>> 9859c7c1
  const { getValues } = useFormContext();
  const [data, setData] = useState(
    undefinedInitially ? undefined : getValues(name)
  );
  const refetchData = () => {
    const values = getValues(name);
    setData(values);
  };

  return { data, refetchData };
};

export default useValuesRefetch;<|MERGE_RESOLUTION|>--- conflicted
+++ resolved
@@ -2,21 +2,12 @@
 import { useState } from "react";
 
 /**
-<<<<<<< HEAD
- * useValuesRefetch is a hook to get the values of a form field and refetch them
- *
+ * Returns the data in the form and a function to refetch this data
  * @param name - The name of the field in the form
  * @param undefinedInitially - Whether the value should be undefined initially
  * @returns The data and a function to refetch the data
  */
 const useValuesRefetch = (name: string, undefinedInitially?: boolean) => {
-=======
- * Returns the data in the form and a function to refetch this data
- * @param name - The name of the field in the form
- * @returns The data and a function to refetch the data
- */
-const useValuesRefetch = (name: string) => {
->>>>>>> 9859c7c1
   const { getValues } = useFormContext();
   const [data, setData] = useState(
     undefinedInitially ? undefined : getValues(name)
