import { FC, JSX, memo } from "react";
import { OverlayTrigger, Tooltip } from "react-bootstrap";

import { FontAwesomeIcon } from "@fortawesome/react-fontawesome";
import { faQuestionCircle } from "@fortawesome/free-solid-svg-icons";

interface Props {
  text: string | JSX.Element;
  placement?: "top" | "right" | "bottom" | "left";
}

/**
<<<<<<< HEAD
 * HelpTooltip is a tooltip with a question mark icon
 * @param text - The text to display in the tooltip
 * @param placement - The placement of the tooltip
 * @returns A tooltip with a question mark icon
=======
 * Returns a tooltip inside a question mark icon
 *
 * @param text - The text to display in the tooltip
 * @param placement - The placement of the tooltip
 * @returns A tooltip inside a question mark icon
>>>>>>> 9859c7c1
 */
const HelpTooltip: FC<Props> = ({ text, placement = "top" }) => (
  <OverlayTrigger
    placement={placement}
    delay={{ show: 500, hide: 500 }}
    overlay={<Tooltip id={`help-semantic-versioning`}>{text}</Tooltip>}
  >
    <FontAwesomeIcon
      icon={faQuestionCircle}
      style={{
        paddingLeft: "0.25em",
        height: "0.75em",
      }}
    />
  </OverlayTrigger>
);

export default memo(HelpTooltip);<|MERGE_RESOLUTION|>--- conflicted
+++ resolved
@@ -10,18 +10,11 @@
 }
 
 /**
-<<<<<<< HEAD
- * HelpTooltip is a tooltip with a question mark icon
- * @param text - The text to display in the tooltip
- * @param placement - The placement of the tooltip
- * @returns A tooltip with a question mark icon
-=======
  * Returns a tooltip inside a question mark icon
  *
  * @param text - The text to display in the tooltip
  * @param placement - The placement of the tooltip
  * @returns A tooltip inside a question mark icon
->>>>>>> 9859c7c1
  */
 const HelpTooltip: FC<Props> = ({ text, placement = "top" }) => (
   <OverlayTrigger
