import { Col, FormCheck as FormCheckRB, FormGroup } from "react-bootstrap";
import { FC, JSX } from "react";

import { FormCheckType } from "react-bootstrap/esm/FormCheck";
import FormLabel from "./form-label";
import { formPadding } from "./util";
import { useFormContext } from "react-hook-form";

interface FormCheckProps {
  name: string;

  col_xs?: number;
  col_sm?: number;
  size?: "sm" | "lg";
  label?: string;
  smallLabel?: boolean;
  tooltip?: string | JSX.Element;
  type?: FormCheckType;

  position?: "left" | "middle" | "right";
  positionXS?: "left" | "middle" | "right";
}

/**
<<<<<<< HEAD
 * FormCheck is labelled form check
=======
 * Returns a form checkbox
>>>>>>> 9859c7c1
 *
 * @param name - The name of the field
 * @param col_xs - The number of columns to take up on extra small screens
 * @param col_sm - The number of columns to take up on small screens
<<<<<<< HEAD
 * @param size - The size of the form check
 * @param label - The form label to display
 * @param smallLabel - Whether the label should be small
 * @param tooltip - The tooltip to display
 * @param type - The type of the form check (checkbox/radio/switch)
 * @param position - The position of the form check
 * @param positionXS - The position of the form check on extra small screens
 * @returns A labaled form check
=======
 * @param size - The size of the checkbox
 * @param label - The form label to display
 * @param smallLabel - Whether the label should be small
 * @param tooltip - The tooltip to display
 * @param type - The type of the checkbox
 * @param position - The position of the field
 * @param positionXS - The position of the field on extra small screens
 * @returns A form checkbox with a label and tooltip
>>>>>>> 9859c7c1
 */
const FormCheck: FC<FormCheckProps> = ({
  name,

  col_xs = 12,
  col_sm = 6,
  size = "sm",
  label,
  smallLabel,
  tooltip,
  type = "checkbox",

  position = "left",
  positionXS = position,
}) => {
  const { register } = useFormContext();
<<<<<<< HEAD
  const padding = formPadding({ col_xs, col_sm, position, positionXS });

  const registrationProps = useMemo(() => {
    return name ? { ...register(name) } : {};
  }, [name]);
=======

  const padding = formPadding({ col_xs, col_sm, position, positionXS });
>>>>>>> 9859c7c1

  return (
    <Col xs={col_xs} sm={col_sm} className={`${padding} pt-1 pb-1 col-form`}>
      <FormGroup>
        {label && (
          <FormLabel text={label} tooltip={tooltip} small={!!smallLabel} />
        )}
        <FormCheckRB
          className={`form-check${size === "lg" ? "-large" : ""}`}
          type={type}
          autoFocus={false}
          {...register(name)}
        />
      </FormGroup>
    </Col>
  );
};

export default FormCheck;<|MERGE_RESOLUTION|>--- conflicted
+++ resolved
@@ -22,25 +22,11 @@
 }
 
 /**
-<<<<<<< HEAD
- * FormCheck is labelled form check
-=======
  * Returns a form checkbox
->>>>>>> 9859c7c1
  *
  * @param name - The name of the field
  * @param col_xs - The number of columns to take up on extra small screens
  * @param col_sm - The number of columns to take up on small screens
-<<<<<<< HEAD
- * @param size - The size of the form check
- * @param label - The form label to display
- * @param smallLabel - Whether the label should be small
- * @param tooltip - The tooltip to display
- * @param type - The type of the form check (checkbox/radio/switch)
- * @param position - The position of the form check
- * @param positionXS - The position of the form check on extra small screens
- * @returns A labaled form check
-=======
  * @param size - The size of the checkbox
  * @param label - The form label to display
  * @param smallLabel - Whether the label should be small
@@ -49,7 +35,6 @@
  * @param position - The position of the field
  * @param positionXS - The position of the field on extra small screens
  * @returns A form checkbox with a label and tooltip
->>>>>>> 9859c7c1
  */
 const FormCheck: FC<FormCheckProps> = ({
   name,
@@ -66,16 +51,8 @@
   positionXS = position,
 }) => {
   const { register } = useFormContext();
-<<<<<<< HEAD
-  const padding = formPadding({ col_xs, col_sm, position, positionXS });
-
-  const registrationProps = useMemo(() => {
-    return name ? { ...register(name) } : {};
-  }, [name]);
-=======
 
   const padding = formPadding({ col_xs, col_sm, position, positionXS });
->>>>>>> 9859c7c1
 
   return (
     <Col xs={col_xs} sm={col_sm} className={`${padding} pt-1 pb-1 col-form`}>
