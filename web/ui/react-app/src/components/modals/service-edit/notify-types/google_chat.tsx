--- conflicted
+++ resolved
@@ -2,11 +2,7 @@
 
 import { NotifyGoogleChatType } from "types/config";
 import NotifyOptions from "components/modals/service-edit/notify-types/shared";
-<<<<<<< HEAD
-import { firstNonDefault } from "components/modals/service-edit/notify-types/util";
-=======
 import { firstNonDefault } from "utils";
->>>>>>> 9859c7c1
 import { useMemo } from "react";
 
 /**
@@ -36,42 +32,25 @@
       // URL Fields
       url_fields: {
         raw: firstNonDefault(
-<<<<<<< HEAD
-          global?.url_fields?.raw,
-=======
           main?.url_fields?.raw,
->>>>>>> 9859c7c1
           defaults?.url_fields?.raw,
           hard_defaults?.url_fields?.raw
         ),
       },
     }),
-<<<<<<< HEAD
-    [global, defaults, hard_defaults]
-=======
     [main, defaults, hard_defaults]
->>>>>>> 9859c7c1
   );
 
   return (
     <>
       <NotifyOptions
         name={name}
-<<<<<<< HEAD
-        global={global?.options}
-        defaults={defaults?.options}
-        hard_defaults={hard_defaults?.options}
-      />
-      <>
-        <FormLabel text="URL Fields" heading />
-=======
         main={main?.options}
         defaults={defaults?.options}
         hard_defaults={hard_defaults?.options}
       />
       <FormLabel text="URL Fields" heading />
       <>
->>>>>>> 9859c7c1
         <FormTextArea
           name={`${name}.url_fields.raw`}
           required
