import {
  FormItem,
  FormItemWithPreview,
  FormLabel,
  FormSelect,
} from "components/generic/form";
import {
  convertNtfyActionsFromString,
  normaliseForSelect,
} from "components/modals/service-edit/util";
import { useEffect, useMemo } from "react";

import { BooleanWithDefault } from "components/generic";
import { NotifyNtfyType } from "types/config";
import NotifyOptions from "components/modals/service-edit/notify-types/shared";
import { NtfyActions } from "components/modals/service-edit/notify-types/extra";
<<<<<<< HEAD
import { firstNonDefault } from "components/modals/service-edit/notify-types/util";
=======
import { firstNonDefault } from "utils";
>>>>>>> 9859c7c1
import { strToBool } from "utils";
import { useFormContext } from "react-hook-form";

export const NtfySchemeOptions = [
  { label: "HTTPS", value: "https" },
  { label: "HTTP", value: "http" },
];

export const NtfyPriorityOptions = [
  { label: "Min", value: "min" },
  { label: "Low", value: "low" },
  { label: "Default", value: "default" },
  { label: "High", value: "high" },
  { label: "Max", value: "max" },
];

/**
<<<<<<< HEAD
 * NTY renders the form fields for the Ntfy Notify
 *
 * @param name - The name of the field in the form
 * @param global - The global values for this Ntfy Notify
 * @param defaults - The default values for the Ntfy Notify
 * @param hard_defaults - The hard default values for the Ntfy Notify
 * @returns The form fields for this Ntfy Notify
=======
 * Returns the form fields for `NTFY`
 *
 * @param name - The path to this `NTFY` in the form
 * @param main - The main values
 * @param defaults - The default values
 * @param hard_defaults - The hard default values
 * @returns The form fields for this `NTFY` `Notify`
>>>>>>> 9859c7c1
 */
const NTFY = ({
  name,

  main,
  defaults,
  hard_defaults,
}: {
  name: string;

  main?: NotifyNtfyType;
  defaults?: NotifyNtfyType;
  hard_defaults?: NotifyNtfyType;
}) => {
  const { getValues, setValue } = useFormContext();

  const convertedDefaults = useMemo(
    () => ({
      // URL Fields
      url_fields: {
        host: firstNonDefault(
<<<<<<< HEAD
          global?.url_fields?.host,
=======
          main?.url_fields?.host,
>>>>>>> 9859c7c1
          defaults?.url_fields?.host,
          hard_defaults?.url_fields?.host
        ),
        password: firstNonDefault(
<<<<<<< HEAD
          global?.url_fields?.password,
=======
          main?.url_fields?.password,
>>>>>>> 9859c7c1
          defaults?.url_fields?.password,
          hard_defaults?.url_fields?.password
        ),
        port: firstNonDefault(
<<<<<<< HEAD
          global?.url_fields?.port,
=======
          main?.url_fields?.port,
>>>>>>> 9859c7c1
          defaults?.url_fields?.port,
          hard_defaults?.url_fields?.port
        ),
        topic: firstNonDefault(
<<<<<<< HEAD
          global?.url_fields?.topic,
=======
          main?.url_fields?.topic,
>>>>>>> 9859c7c1
          defaults?.url_fields?.topic,
          hard_defaults?.url_fields?.topic
        ),
        username: firstNonDefault(
<<<<<<< HEAD
          global?.url_fields?.username,
=======
          main?.url_fields?.username,
>>>>>>> 9859c7c1
          defaults?.url_fields?.username,
          hard_defaults?.url_fields?.username
        ),
      },
      // Params
      params: {
        actions: convertNtfyActionsFromString(
          firstNonDefault(
<<<<<<< HEAD
            global?.params?.actions as string | undefined,
=======
            main?.params?.actions as string | undefined,
>>>>>>> 9859c7c1
            defaults?.params?.actions as string | undefined,
            hard_defaults?.params?.actions as string | undefined
          )
        ),
        attach: firstNonDefault(
<<<<<<< HEAD
          global?.params?.attach,
=======
          main?.params?.attach,
>>>>>>> 9859c7c1
          defaults?.params?.attach,
          hard_defaults?.params?.attach
        ),
        cache:
          strToBool(
            firstNonDefault(
<<<<<<< HEAD
              global?.params?.cache,
=======
              main?.params?.cache,
>>>>>>> 9859c7c1
              defaults?.params?.cache,
              hard_defaults?.params?.cache
            )
          ) ?? true,
        click: firstNonDefault(
<<<<<<< HEAD
          global?.params?.click,
=======
          main?.params?.click,
>>>>>>> 9859c7c1
          defaults?.params?.click,
          hard_defaults?.params?.click
        ),
        email: firstNonDefault(
<<<<<<< HEAD
          global?.params?.email,
=======
          main?.params?.email,
>>>>>>> 9859c7c1
          defaults?.params?.email,
          hard_defaults?.params?.email
        ),
        filename: firstNonDefault(
<<<<<<< HEAD
          global?.params?.filename,
=======
          main?.params?.filename,
>>>>>>> 9859c7c1
          defaults?.params?.filename,
          hard_defaults?.params?.filename
        ),
        firebase:
          strToBool(
            firstNonDefault(
<<<<<<< HEAD
              global?.params?.firebase,
=======
              main?.params?.firebase,
>>>>>>> 9859c7c1
              defaults?.params?.firebase,
              hard_defaults?.params?.firebase
            )
          ) ?? true,
        icon: firstNonDefault(
<<<<<<< HEAD
          global?.params?.icon,
=======
          main?.params?.icon,
>>>>>>> 9859c7c1
          defaults?.params?.icon,
          hard_defaults?.params?.icon
        ),
        priority: firstNonDefault(
<<<<<<< HEAD
          global?.params?.priority,
=======
          main?.params?.priority,
>>>>>>> 9859c7c1
          defaults?.params?.priority,
          hard_defaults?.params?.priority
        ).toLowerCase(),
        scheme: firstNonDefault(
<<<<<<< HEAD
          global?.params?.scheme,
=======
          main?.params?.scheme,
>>>>>>> 9859c7c1
          defaults?.params?.scheme,
          hard_defaults?.params?.scheme
        ).toLowerCase(),
        tags: firstNonDefault(
<<<<<<< HEAD
          global?.params?.tags,
=======
          main?.params?.tags,
>>>>>>> 9859c7c1
          defaults?.params?.tags,
          hard_defaults?.params?.tags
        ),
        title: firstNonDefault(
<<<<<<< HEAD
          global?.params?.title,
=======
          main?.params?.title,
>>>>>>> 9859c7c1
          defaults?.params?.title,
          hard_defaults?.params?.title
        ),
      },
    }),
<<<<<<< HEAD
    [global, defaults, hard_defaults]
=======
    [main, defaults, hard_defaults]
>>>>>>> 9859c7c1
  );

  const ntfyPriorityOptions = useMemo(() => {
    const defaultPriority = normaliseForSelect(
      NtfyPriorityOptions,
      convertedDefaults.params.priority
    );

    if (defaultPriority)
      return [
        { value: "", label: `${defaultPriority.label} (default)` },
        ...NtfyPriorityOptions,
      ];

    return NtfyPriorityOptions;
  }, [convertedDefaults.params.priority]);

  const ntfySchemeOptions = useMemo(() => {
    const defaultScheme = normaliseForSelect(
      NtfySchemeOptions,
      convertedDefaults.params.scheme
    );

    if (defaultScheme)
      return [
        { value: "", label: `${defaultScheme.label} (default)` },
        ...NtfySchemeOptions,
      ];

    return NtfySchemeOptions;
  }, [convertedDefaults.params.scheme]);

  useEffect(() => {
    // Normalise selected priority, or default it
    if (convertedDefaults.params.priority === "")
      setValue(
        `${name}.params.priority`,
        normaliseForSelect(
          NtfyPriorityOptions,
          getValues(`${name}.params.priority`)
        )?.value || "default"
      );

    // Normalise selected scheme, or default it
    if (convertedDefaults.params.scheme === "")
      setValue(
        `${name}.params.scheme`,
        normaliseForSelect(
          NtfySchemeOptions,
          getValues(`${name}.params.scheme`)
        )?.value || "https"
      );
  }, []);

  return (
    <>
      <NotifyOptions
        name={name}
        main={main?.options}
        defaults={defaults?.options}
        hard_defaults={hard_defaults?.options}
      />
      <FormLabel text="URL Fields" heading />
      <>
<<<<<<< HEAD
        <FormLabel text="URL Fields" heading />
=======
>>>>>>> 9859c7c1
        <FormItem
          name={`${name}.url_fields.host`}
          required
          col_sm={9}
          label="Host"
<<<<<<< HEAD
=======
          tooltip="e.g. ntfy.example.com"
>>>>>>> 9859c7c1
          defaultVal={convertedDefaults.url_fields.host}
        />
        <FormItem
          name={`${name}.url_fields.port`}
          col_sm={3}
          label="Port"
<<<<<<< HEAD
          type="number"
=======
          tooltip="e.g. 443"
          isNumber
>>>>>>> 9859c7c1
          defaultVal={convertedDefaults.url_fields.port}
          position="right"
        />
        <FormItem
          name={`${name}.url_fields.username`}
          label="Username"
          defaultVal={convertedDefaults.url_fields.username}
        />
        <FormItem
          name={`${name}.url_fields.password`}
          label="Password"
          defaultVal={convertedDefaults.url_fields.password}
          position="right"
        />
        <FormItem
          name={`${name}.url_fields.topic`}
          required
          col_sm={12}
          label="Topic"
          tooltip="Target topic"
          defaultVal={convertedDefaults.url_fields.topic}
        />
      </>
      <FormLabel text="Params" heading />
      <>
        <FormSelect
          name={`${name}.params.scheme`}
          col_sm={3}
          label="Scheme"
          tooltip="Server protocol"
          options={ntfySchemeOptions}
        />
        <FormSelect
          name={`${name}.params.priority`}
          col_sm={3}
          label="Priority"
          options={ntfyPriorityOptions}
          position="middle"
        />
        <FormItem
          name={`${name}.params.tags`}
          label="Tags"
          tooltip="Comma-separated list of tags that may or may not map to emojis"
          defaultVal={convertedDefaults.params.tags}
          position="right"
        />
        <FormItem
          name={`${name}.params.attach`}
          col_sm={8}
          label="Attach"
          tooltip="URL of an attachment"
          defaultVal={convertedDefaults.params.attach}
        />
        <FormItem
          name={`${name}.params.filename`}
          col_sm={4}
          label="Filename"
          tooltip="File name of the attachment"
          defaultVal={convertedDefaults.params.filename}
          position="right"
        />
        <FormItem
          name={`${name}.params.email`}
          label="E-mail"
          tooltip="E-mail address to send to"
          defaultVal={convertedDefaults.params.email}
        />
        <FormItem
          name={`${name}.params.title`}
          label="Title"
          defaultVal={convertedDefaults.params.title}
          position="right"
        />
        <FormItem
          name={`${name}.params.click`}
          col_sm={12}
          label="Click"
          tooltip="URL to open when notification is clicked"
          defaultVal={convertedDefaults.params.click}
        />
        <FormItemWithPreview
          name={`${name}.params.icon`}
          label="Icon"
          tooltip="URL to an icon"
          defaultVal={convertedDefaults.params.icon}
        />
        <NtfyActions
          name={`${name}.params.actions`}
          label="Actions"
          tooltip="Custom action buttons for notifications"
          defaults={convertedDefaults.params.actions}
        />
        <BooleanWithDefault
          name={`${name}.params.cache`}
          label="Cache"
          tooltip="Cache messages"
          defaultValue={convertedDefaults.params.cache}
        />
        <BooleanWithDefault
          name={`${name}.params.firebase`}
          label="Firebase"
          tooltip="Send to Firebase Cloud Messaging"
          defaultValue={convertedDefaults.params.firebase}
        />
      </>
    </>
  );
};
export default NTFY;<|MERGE_RESOLUTION|>--- conflicted
+++ resolved
@@ -14,11 +14,7 @@
 import { NotifyNtfyType } from "types/config";
 import NotifyOptions from "components/modals/service-edit/notify-types/shared";
 import { NtfyActions } from "components/modals/service-edit/notify-types/extra";
-<<<<<<< HEAD
-import { firstNonDefault } from "components/modals/service-edit/notify-types/util";
-=======
 import { firstNonDefault } from "utils";
->>>>>>> 9859c7c1
 import { strToBool } from "utils";
 import { useFormContext } from "react-hook-form";
 
@@ -36,15 +32,6 @@
 ];
 
 /**
-<<<<<<< HEAD
- * NTY renders the form fields for the Ntfy Notify
- *
- * @param name - The name of the field in the form
- * @param global - The global values for this Ntfy Notify
- * @param defaults - The default values for the Ntfy Notify
- * @param hard_defaults - The hard default values for the Ntfy Notify
- * @returns The form fields for this Ntfy Notify
-=======
  * Returns the form fields for `NTFY`
  *
  * @param name - The path to this `NTFY` in the form
@@ -52,7 +39,6 @@
  * @param defaults - The default values
  * @param hard_defaults - The hard default values
  * @returns The form fields for this `NTFY` `Notify`
->>>>>>> 9859c7c1
  */
 const NTFY = ({
   name,
@@ -74,47 +60,27 @@
       // URL Fields
       url_fields: {
         host: firstNonDefault(
-<<<<<<< HEAD
-          global?.url_fields?.host,
-=======
           main?.url_fields?.host,
->>>>>>> 9859c7c1
           defaults?.url_fields?.host,
           hard_defaults?.url_fields?.host
         ),
         password: firstNonDefault(
-<<<<<<< HEAD
-          global?.url_fields?.password,
-=======
           main?.url_fields?.password,
->>>>>>> 9859c7c1
           defaults?.url_fields?.password,
           hard_defaults?.url_fields?.password
         ),
         port: firstNonDefault(
-<<<<<<< HEAD
-          global?.url_fields?.port,
-=======
           main?.url_fields?.port,
->>>>>>> 9859c7c1
           defaults?.url_fields?.port,
           hard_defaults?.url_fields?.port
         ),
         topic: firstNonDefault(
-<<<<<<< HEAD
-          global?.url_fields?.topic,
-=======
           main?.url_fields?.topic,
->>>>>>> 9859c7c1
           defaults?.url_fields?.topic,
           hard_defaults?.url_fields?.topic
         ),
         username: firstNonDefault(
-<<<<<<< HEAD
-          global?.url_fields?.username,
-=======
           main?.url_fields?.username,
->>>>>>> 9859c7c1
           defaults?.url_fields?.username,
           hard_defaults?.url_fields?.username
         ),
@@ -123,127 +89,75 @@
       params: {
         actions: convertNtfyActionsFromString(
           firstNonDefault(
-<<<<<<< HEAD
-            global?.params?.actions as string | undefined,
-=======
             main?.params?.actions as string | undefined,
->>>>>>> 9859c7c1
             defaults?.params?.actions as string | undefined,
             hard_defaults?.params?.actions as string | undefined
           )
         ),
         attach: firstNonDefault(
-<<<<<<< HEAD
-          global?.params?.attach,
-=======
           main?.params?.attach,
->>>>>>> 9859c7c1
           defaults?.params?.attach,
           hard_defaults?.params?.attach
         ),
         cache:
           strToBool(
             firstNonDefault(
-<<<<<<< HEAD
-              global?.params?.cache,
-=======
               main?.params?.cache,
->>>>>>> 9859c7c1
               defaults?.params?.cache,
               hard_defaults?.params?.cache
             )
           ) ?? true,
         click: firstNonDefault(
-<<<<<<< HEAD
-          global?.params?.click,
-=======
           main?.params?.click,
->>>>>>> 9859c7c1
           defaults?.params?.click,
           hard_defaults?.params?.click
         ),
         email: firstNonDefault(
-<<<<<<< HEAD
-          global?.params?.email,
-=======
           main?.params?.email,
->>>>>>> 9859c7c1
           defaults?.params?.email,
           hard_defaults?.params?.email
         ),
         filename: firstNonDefault(
-<<<<<<< HEAD
-          global?.params?.filename,
-=======
           main?.params?.filename,
->>>>>>> 9859c7c1
           defaults?.params?.filename,
           hard_defaults?.params?.filename
         ),
         firebase:
           strToBool(
             firstNonDefault(
-<<<<<<< HEAD
-              global?.params?.firebase,
-=======
               main?.params?.firebase,
->>>>>>> 9859c7c1
               defaults?.params?.firebase,
               hard_defaults?.params?.firebase
             )
           ) ?? true,
         icon: firstNonDefault(
-<<<<<<< HEAD
-          global?.params?.icon,
-=======
           main?.params?.icon,
->>>>>>> 9859c7c1
           defaults?.params?.icon,
           hard_defaults?.params?.icon
         ),
         priority: firstNonDefault(
-<<<<<<< HEAD
-          global?.params?.priority,
-=======
           main?.params?.priority,
->>>>>>> 9859c7c1
           defaults?.params?.priority,
           hard_defaults?.params?.priority
         ).toLowerCase(),
         scheme: firstNonDefault(
-<<<<<<< HEAD
-          global?.params?.scheme,
-=======
           main?.params?.scheme,
->>>>>>> 9859c7c1
           defaults?.params?.scheme,
           hard_defaults?.params?.scheme
         ).toLowerCase(),
         tags: firstNonDefault(
-<<<<<<< HEAD
-          global?.params?.tags,
-=======
           main?.params?.tags,
->>>>>>> 9859c7c1
           defaults?.params?.tags,
           hard_defaults?.params?.tags
         ),
         title: firstNonDefault(
-<<<<<<< HEAD
-          global?.params?.title,
-=======
           main?.params?.title,
->>>>>>> 9859c7c1
           defaults?.params?.title,
           hard_defaults?.params?.title
         ),
       },
     }),
-<<<<<<< HEAD
-    [global, defaults, hard_defaults]
-=======
     [main, defaults, hard_defaults]
->>>>>>> 9859c7c1
   );
 
   const ntfyPriorityOptions = useMemo(() => {
@@ -308,31 +222,20 @@
       />
       <FormLabel text="URL Fields" heading />
       <>
-<<<<<<< HEAD
-        <FormLabel text="URL Fields" heading />
-=======
->>>>>>> 9859c7c1
         <FormItem
           name={`${name}.url_fields.host`}
           required
           col_sm={9}
           label="Host"
-<<<<<<< HEAD
-=======
           tooltip="e.g. ntfy.example.com"
->>>>>>> 9859c7c1
           defaultVal={convertedDefaults.url_fields.host}
         />
         <FormItem
           name={`${name}.url_fields.port`}
           col_sm={3}
           label="Port"
-<<<<<<< HEAD
-          type="number"
-=======
           tooltip="e.g. 443"
           isNumber
->>>>>>> 9859c7c1
           defaultVal={convertedDefaults.url_fields.port}
           position="right"
         />
