--- conflicted
+++ resolved
@@ -7,24 +7,11 @@
 import { BooleanWithDefault } from "components/generic";
 import { NotifyDiscordType } from "types/config";
 import NotifyOptions from "components/modals/service-edit/notify-types/shared";
-<<<<<<< HEAD
-import { firstNonDefault } from "components/modals/service-edit/notify-types/util";
-=======
 import { firstNonDefault } from "utils";
->>>>>>> 9859c7c1
 import { strToBool } from "utils";
 import { useMemo } from "react";
 
 /**
-<<<<<<< HEAD
- * DISCORD renders the form fields for the Discord Notify
- *
- * @param name - The name of the field in the form
- * @param global - The global values for this Discord Notify
- * @param defaults - The default values for the Discord Notify
- * @param hard_defaults - The hard default values for the Discord Notify
- * @returns The form fields for this Discord Notify
-=======
  * Returns the form fields for `Discord`
  *
  * @param name - The path to this `Discord` in the form
@@ -32,7 +19,6 @@
  * @param defaults - The default values
  * @param hard_defaults - The hard default values
  * @returns The form fields for this `Discord` `Notify`
->>>>>>> 9859c7c1
  */
 const DISCORD = ({
   name,
@@ -52,20 +38,12 @@
       // URL Fields
       url_fields: {
         token: firstNonDefault(
-<<<<<<< HEAD
-          global?.url_fields?.token,
-=======
           main?.url_fields?.token,
->>>>>>> 9859c7c1
           defaults?.url_fields?.token,
           hard_defaults?.url_fields?.token
         ),
         webhookid: firstNonDefault(
-<<<<<<< HEAD
-          global?.url_fields?.webhookid,
-=======
           main?.url_fields?.webhookid,
->>>>>>> 9859c7c1
           defaults?.url_fields?.webhookid,
           hard_defaults?.url_fields?.webhookid
         ),
@@ -73,71 +51,42 @@
       // Params
       params: {
         avatar: firstNonDefault(
-<<<<<<< HEAD
-          global?.params?.avatar,
-=======
           main?.params?.avatar,
->>>>>>> 9859c7c1
           defaults?.params?.avatar,
           hard_defaults?.params?.avatar
         ),
         splitlines:
           strToBool(
             firstNonDefault(
-<<<<<<< HEAD
-              global?.splitlines,
-=======
               main?.splitlines,
->>>>>>> 9859c7c1
               defaults?.splitlines,
               hard_defaults?.splitlines
             )
           ) ?? true,
         title: firstNonDefault(
-<<<<<<< HEAD
-          global?.params?.title,
-=======
           main?.params?.title,
->>>>>>> 9859c7c1
           defaults?.params?.title,
           hard_defaults?.params?.title
         ),
         username: firstNonDefault(
-<<<<<<< HEAD
-          global?.params?.username,
-=======
           main?.params?.username,
->>>>>>> 9859c7c1
           defaults?.params?.username,
           hard_defaults?.params?.username
         ),
       },
     }),
-<<<<<<< HEAD
-    [global, defaults, hard_defaults]
-=======
     [main, defaults, hard_defaults]
->>>>>>> 9859c7c1
   );
   return (
     <>
       <NotifyOptions
         name={name}
-<<<<<<< HEAD
-        global={global?.options}
-        defaults={defaults?.options}
-        hard_defaults={hard_defaults?.options}
-      />
-      <>
-        <FormLabel text="URL Fields" heading />
-=======
         main={main?.options}
         defaults={defaults?.options}
         hard_defaults={hard_defaults?.options}
       />
       <FormLabel text="URL Fields" heading />
       <>
->>>>>>> 9859c7c1
         <FormItem
           name={`${name}.url_fields.webhookid`}
           required
@@ -165,13 +114,8 @@
           position="right"
         />
       </>
-<<<<<<< HEAD
-      <>
-        <FormLabel text="Params" heading />
-=======
       <FormLabel text="Params" heading />
       <>
->>>>>>> 9859c7c1
         <FormItemWithPreview
           name={`${name}.params.avatar`}
           label="Avatar"
