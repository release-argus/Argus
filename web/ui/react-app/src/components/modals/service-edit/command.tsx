import { Button, ButtonGroup, Col, Row } from "react-bootstrap";
import { FC, memo, useCallback } from "react";
import { faMinus, faPlus, faTrash } from "@fortawesome/free-solid-svg-icons";

import { FontAwesomeIcon } from "@fortawesome/react-fontawesome";
import { FormItem } from "components/generic/form";
import { useFieldArray } from "react-hook-form";

interface Props {
  name: string;
  removeMe?: () => void;
}

/**
<<<<<<< HEAD
 * Command renders fields of a command with any number of arguments
 *
 * @param name - The name of the field in the form
 * @param removeMe - The function to remove the command
 * @returns A set of form fields for this command
=======
 * Returns the form fields for a command
 *
 * @param name - The name of the field in the form
 * @param removeMe - The function to remove the command
 * @returns The form fields for this command with any number of arguments
>>>>>>> 9859c7c1
 */
const Command: FC<Props> = ({ name, removeMe }) => {
  const { fields, append, remove } = useFieldArray({
    name: name,
  });
  const addItem = useCallback(() => {
    append({ arg: "" }, { shouldFocus: false });
  }, []);
<<<<<<< HEAD
  // remove the last item if it's not the only one or doesn't match the defaults
  const removeLast = useCallback(() => {
    if (fields.length > 1) return remove(fields.length - 1);
=======
  // remove the last argument
  const removeLast = useCallback(() => {
    if (fields.length > 1) return remove(fields.length - 1);
    // if there's only 1 arg left, remove the command
>>>>>>> 9859c7c1
    if (removeMe) return removeMe();
    return undefined;
  }, [fields.length]);

  const placeholder = (index: number) => {
    if (index === 0) return `e.g. "/bin/bash"`;
    if (index === 1) return `e.g. "/opt/script.sh"`;
    return `e.g. "-arg${index - 1}"`;
  };

  return (
    <Col xs={12}>
      <Row>
        {fields.map(({ id }, argIndex) => (
          <FormItem
            key={id}
            name={`${name}.${argIndex}.arg`}
            required
            placeholder={placeholder(argIndex)}
            position={argIndex % 2 === 1 ? "right" : "left"}
          />
        ))}
      </Row>

      {removeMe && (
        <Button className="btn-unchecked float-left" onClick={() => removeMe()}>
          <FontAwesomeIcon icon={faTrash} />
        </Button>
      )}
      <ButtonGroup aria-label="Add/Remove arguments" style={{ float: "right" }}>
        <Button
          className="btn-unchecked mb-3"
          style={{ float: "right" }}
          onClick={addItem}
        >
          <FontAwesomeIcon icon={faPlus} />
        </Button>
        <Button
          className="btn-unchecked mb-3"
          style={{ float: "right" }}
          onClick={removeLast}
          disabled={fields.length === 0}
        >
          <FontAwesomeIcon icon={faMinus} />
        </Button>
      </ButtonGroup>
    </Col>
  );
};

export default memo(Command);<|MERGE_RESOLUTION|>--- conflicted
+++ resolved
@@ -12,19 +12,11 @@
 }
 
 /**
-<<<<<<< HEAD
- * Command renders fields of a command with any number of arguments
- *
- * @param name - The name of the field in the form
- * @param removeMe - The function to remove the command
- * @returns A set of form fields for this command
-=======
  * Returns the form fields for a command
  *
  * @param name - The name of the field in the form
  * @param removeMe - The function to remove the command
  * @returns The form fields for this command with any number of arguments
->>>>>>> 9859c7c1
  */
 const Command: FC<Props> = ({ name, removeMe }) => {
   const { fields, append, remove } = useFieldArray({
@@ -33,16 +25,10 @@
   const addItem = useCallback(() => {
     append({ arg: "" }, { shouldFocus: false });
   }, []);
-<<<<<<< HEAD
-  // remove the last item if it's not the only one or doesn't match the defaults
-  const removeLast = useCallback(() => {
-    if (fields.length > 1) return remove(fields.length - 1);
-=======
   // remove the last argument
   const removeLast = useCallback(() => {
     if (fields.length > 1) return remove(fields.length - 1);
     // if there's only 1 arg left, remove the command
->>>>>>> 9859c7c1
     if (removeMe) return removeMe();
     return undefined;
   }, [fields.length]);
