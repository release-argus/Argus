import { FormGroup, Stack } from "react-bootstrap";
import { ServiceEditOtherData, ServiceEditType } from "types/service-edit";

import EditServiceCommands from "components/modals/service-edit/commands";
import EditServiceDashboard from "components/modals/service-edit/dashboard";
import EditServiceDeployedVersion from "components/modals/service-edit/deployed-version";
import EditServiceLatestVersion from "components/modals/service-edit/latest-version";
import EditServiceNotifys from "components/modals/service-edit/notifys";
import EditServiceOptions from "components/modals/service-edit/options";
import EditServiceWebHooks from "components/modals/service-edit/webhooks";
import { FC } from "react";
import { FormItem } from "components/generic/form";
import { WebHookType } from "types/config";
<<<<<<< HEAD
import { convertAPIServiceDataEditToUI } from "components/modals/service-edit/util";
import { fetchJSON } from "utils";
import { useFormContext } from "react-hook-form";
import { useQuery } from "@tanstack/react-query";
=======
>>>>>>> 9859c7c1
import { useWebSocket } from "contexts/websocket";

interface Props {
  name: string;
  defaultData: ServiceEditType;
  otherOptionsData: ServiceEditOtherData;
}

/**
<<<<<<< HEAD
 * EditService renders the form fields for editing a service
 *
 * @param name - The name of the service
 * @returns The form fields for editing a service
 */
const EditService: FC<Props> = ({ name }) => {
  const { reset } = useFormContext();
  const [loading, setLoading] = useState(true);

  const { data: otherOptionsData, isFetched: isFetchedOtherOptionsData } =
    useQuery({
      queryKey: ["service/edit", "detail"],
      queryFn: () =>
        fetchJSON<ServiceEditOtherData>({ url: "api/v1/service/edit" }),
    });
  const { data: serviceData, isSuccess: isSuccessServiceData } = useQuery({
    queryKey: ["service/edit", { id: name }],
    queryFn: () =>
      fetchJSON<ServiceEditAPIType>({ url: `api/v1/service/edit/${name}` }),
    enabled: !!name,
    refetchOnMount: "always",
  });

  const defaultData: ServiceEditType = useMemo(
    () => convertAPIServiceDataEditToUI(name, serviceData, otherOptionsData),
    [serviceData, otherOptionsData]
  );
=======
 * Returns the form fields for creating/editing a service
 *
 * @param name - The name of the service
 * @returns The form fields for creating/editing a service
 */
const EditService: FC<Props> = ({ name, defaultData, otherOptionsData }) => {
>>>>>>> 9859c7c1
  const { monitorData } = useWebSocket();

  return (
    <Stack gap={3}>
      <FormGroup className="mb-2">
        <FormItem
          name="name"
          required
          registerParams={{
            validate: (value: string) => {
              const validation =
                value === ""
                  ? false
                  : // Name hasn't changed or name isn't in use
                    name === value || !monitorData.order.includes(value);
              return (
                validation || (value === "" ? "Required" : "Must be unique")
              );
            },
          }}
          col_sm={12}
          label="Name"
<<<<<<< HEAD
          position="right"
=======
>>>>>>> 9859c7c1
        />
        <FormItem name="comment" col_sm={12} label="Comment" position="right" />
      </FormGroup>
      <EditServiceOptions
        defaults={otherOptionsData?.defaults?.service?.options}
        hard_defaults={otherOptionsData?.hard_defaults?.service?.options}
      />
      <EditServiceLatestVersion
        serviceName={name}
        original={defaultData?.latest_version}
        defaults={otherOptionsData?.defaults?.service?.latest_version}
        hard_defaults={otherOptionsData?.hard_defaults?.service?.latest_version}
      />
      <EditServiceDeployedVersion
        serviceName={name}
        original={defaultData?.deployed_version}
        defaults={otherOptionsData?.defaults?.service?.deployed_version}
        hard_defaults={
          otherOptionsData?.hard_defaults?.service?.deployed_version
        }
      />
      <EditServiceCommands name="command" />
      <EditServiceWebHooks
        mains={otherOptionsData?.webhook}
        defaults={otherOptionsData?.defaults?.webhook as WebHookType}
        hard_defaults={otherOptionsData?.hard_defaults?.webhook as WebHookType}
      />
      <EditServiceNotifys
<<<<<<< HEAD
        serviceName={name}
        originals={defaultData?.notify}
        globals={otherOptionsData?.notify}
=======
        mains={otherOptionsData?.notify}
>>>>>>> 9859c7c1
        defaults={otherOptionsData?.defaults?.notify}
        hard_defaults={otherOptionsData?.hard_defaults?.notify}
      />
      <EditServiceDashboard
        defaults={otherOptionsData?.defaults?.service?.dashboard}
        hard_defaults={otherOptionsData?.hard_defaults?.service?.dashboard}
      />
    </Stack>
  );
};

export default EditService;<|MERGE_RESOLUTION|>--- conflicted
+++ resolved
@@ -11,13 +11,6 @@
 import { FC } from "react";
 import { FormItem } from "components/generic/form";
 import { WebHookType } from "types/config";
-<<<<<<< HEAD
-import { convertAPIServiceDataEditToUI } from "components/modals/service-edit/util";
-import { fetchJSON } from "utils";
-import { useFormContext } from "react-hook-form";
-import { useQuery } from "@tanstack/react-query";
-=======
->>>>>>> 9859c7c1
 import { useWebSocket } from "contexts/websocket";
 
 interface Props {
@@ -27,42 +20,12 @@
 }
 
 /**
-<<<<<<< HEAD
- * EditService renders the form fields for editing a service
- *
- * @param name - The name of the service
- * @returns The form fields for editing a service
- */
-const EditService: FC<Props> = ({ name }) => {
-  const { reset } = useFormContext();
-  const [loading, setLoading] = useState(true);
-
-  const { data: otherOptionsData, isFetched: isFetchedOtherOptionsData } =
-    useQuery({
-      queryKey: ["service/edit", "detail"],
-      queryFn: () =>
-        fetchJSON<ServiceEditOtherData>({ url: "api/v1/service/edit" }),
-    });
-  const { data: serviceData, isSuccess: isSuccessServiceData } = useQuery({
-    queryKey: ["service/edit", { id: name }],
-    queryFn: () =>
-      fetchJSON<ServiceEditAPIType>({ url: `api/v1/service/edit/${name}` }),
-    enabled: !!name,
-    refetchOnMount: "always",
-  });
-
-  const defaultData: ServiceEditType = useMemo(
-    () => convertAPIServiceDataEditToUI(name, serviceData, otherOptionsData),
-    [serviceData, otherOptionsData]
-  );
-=======
  * Returns the form fields for creating/editing a service
  *
  * @param name - The name of the service
  * @returns The form fields for creating/editing a service
  */
 const EditService: FC<Props> = ({ name, defaultData, otherOptionsData }) => {
->>>>>>> 9859c7c1
   const { monitorData } = useWebSocket();
 
   return (
@@ -85,10 +48,6 @@
           }}
           col_sm={12}
           label="Name"
-<<<<<<< HEAD
-          position="right"
-=======
->>>>>>> 9859c7c1
         />
         <FormItem name="comment" col_sm={12} label="Comment" position="right" />
       </FormGroup>
@@ -117,13 +76,9 @@
         hard_defaults={otherOptionsData?.hard_defaults?.webhook as WebHookType}
       />
       <EditServiceNotifys
-<<<<<<< HEAD
         serviceName={name}
         originals={defaultData?.notify}
-        globals={otherOptionsData?.notify}
-=======
         mains={otherOptionsData?.notify}
->>>>>>> 9859c7c1
         defaults={otherOptionsData?.defaults?.notify}
         hard_defaults={otherOptionsData?.hard_defaults?.notify}
       />
