--- conflicted
+++ resolved
@@ -1,24 +1,13 @@
 {
   "files": {
     "main.css": "./static/css/main.9a6d010e.css",
-<<<<<<< HEAD
-    "main.js": "./static/js/main.42df0b3e.js",
+    "main.js": "./static/js/main.12b62db3.js",
     "index.html": "./index.html",
     "main.9a6d010e.css.map": "./static/css/main.9a6d010e.css.map",
-    "main.42df0b3e.js.map": "./static/js/main.42df0b3e.js.map"
+    "main.12b62db3.js.map": "./static/js/main.12b62db3.js.map"
   },
   "entrypoints": [
     "static/css/main.9a6d010e.css",
-    "static/js/main.42df0b3e.js"
-=======
-    "main.js": "./static/js/main.c7165ddd.js",
-    "index.html": "./index.html",
-    "main.9a6d010e.css.map": "./static/css/main.9a6d010e.css.map",
-    "main.c7165ddd.js.map": "./static/js/main.c7165ddd.js.map"
-  },
-  "entrypoints": [
-    "static/css/main.9a6d010e.css",
-    "static/js/main.c7165ddd.js"
->>>>>>> 862cc977
+    "static/js/main.12b62db3.js"
   ]
 }