{
  "files": {
    "main.css": "./static/css/main.f180f0e2.css",
<<<<<<< HEAD
    "main.js": "./static/js/main.5bdafa73.js",
    "index.html": "./index.html",
    "main.f180f0e2.css.map": "./static/css/main.f180f0e2.css.map",
    "main.5bdafa73.js.map": "./static/js/main.5bdafa73.js.map"
  },
  "entrypoints": [
    "static/css/main.f180f0e2.css",
    "static/js/main.5bdafa73.js"
=======
    "main.js": "./static/js/main.3528a2ed.js",
    "index.html": "./index.html",
    "main.f180f0e2.css.map": "./static/css/main.f180f0e2.css.map",
    "main.3528a2ed.js.map": "./static/js/main.3528a2ed.js.map"
  },
  "entrypoints": [
    "static/css/main.f180f0e2.css",
    "static/js/main.3528a2ed.js"
>>>>>>> f1749cab
  ]
}<|MERGE_RESOLUTION|>--- conflicted
+++ resolved
@@ -1,16 +1,6 @@
 {
   "files": {
     "main.css": "./static/css/main.f180f0e2.css",
-<<<<<<< HEAD
-    "main.js": "./static/js/main.5bdafa73.js",
-    "index.html": "./index.html",
-    "main.f180f0e2.css.map": "./static/css/main.f180f0e2.css.map",
-    "main.5bdafa73.js.map": "./static/js/main.5bdafa73.js.map"
-  },
-  "entrypoints": [
-    "static/css/main.f180f0e2.css",
-    "static/js/main.5bdafa73.js"
-=======
     "main.js": "./static/js/main.3528a2ed.js",
     "index.html": "./index.html",
     "main.f180f0e2.css.map": "./static/css/main.f180f0e2.css.map",
@@ -19,6 +9,5 @@
   "entrypoints": [
     "static/css/main.f180f0e2.css",
     "static/js/main.3528a2ed.js"
->>>>>>> f1749cab
   ]
 }