// Copyright [2022] [Argus]
//
// Licensed under the Apache License, Version 2.0 (the "License");
// you may not use this file except in compliance with the License.
// You may obtain a copy of the License at
//
// http://www.apache.org/licenses/LICENSE-2.0
//
// Unless required by applicable law or agreed to in writing, software
// distributed under the License is distributed on an "AS IS" BASIS,
// WITHOUT WARRANTIES OR CONDITIONS OF ANY KIND, either express or implied.
// See the License for the specific language governing permissions and
// limitations under the License.

//go:build integration

package web

import (
	"encoding/json"
	"fmt"
	"io/ioutil"
	"net/http"
	"net/http/httptest"
	"os"
	"regexp"
	"strings"
	"testing"
	"time"

	"github.com/gorilla/mux"
	"github.com/gorilla/websocket"
	command "github.com/release-argus/Argus/commands"
	"github.com/release-argus/Argus/config"
	"github.com/release-argus/Argus/service"
	"github.com/release-argus/Argus/service/deployed_version"
	service_status "github.com/release-argus/Argus/service/status"
	"github.com/release-argus/Argus/utils"
	api_types "github.com/release-argus/Argus/web/api/types"
	"github.com/release-argus/Argus/webhook"
)

var router *mux.Router
var port *string
var cfg config.Config

func TestMain(m *testing.M) {
	// GIVEN a valid config with a Service
	cfg = testConfig()
	jLog = utils.NewJLog("WARN", false)
	port = cfg.Settings.Web.ListenPort

	// WHEN the Router is fetched for this Config
	router = newWebUI(&cfg)
	go http.ListenAndServe("localhost:"+*port, router)

	// THEN Web UI is accessible for the tests
	code := m.Run()
	os.Exit(code)
}

func TestMainWithRoutePrefix(t *testing.T) {
	// GIVEN a valid config with a Service
	config := testConfig()
	*config.Settings.Web.RoutePrefix = "/test"

	// WHEN the Web UI is started with this Config
	go Run(&config, utils.NewJLog("WARN", false))
	time.Sleep(50 * time.Millisecond)

	// THEN Web UI is accessible
	url := fmt.Sprintf("http://localhost:%s%s/metrics", *config.Settings.Web.ListenPort, *config.Settings.Web.RoutePrefix)
	req, _ := http.NewRequest(http.MethodGet, url, nil)
	client := &http.Client{}
	resp, _ := client.Do(req)
	if resp.StatusCode != 200 {
		t.Errorf("Should have got a 200 from a GET on %s",
			url)
	}
}

func TestWebAccessible(t *testing.T) {
	// GIVEN we have the Web UI Router from TestMain()
	tests := map[string]struct {
		path      string
		bodyRegex string
	}{
		"/approvals":      {path: "/approvals"},
		"/metrics":        {path: "/metrics", bodyRegex: "go_gc_duration_"},
		"/api/v1/version": {path: "/api/v1/version", bodyRegex: fmt.Sprintf(`"goVersion":"%s"`, utils.GoVersion)},
	}

	for name, tc := range tests {
		t.Run(name, func(t *testing.T) {
			// WHEN we make a request to path
			req, _ := http.NewRequest("GET", tc.path, nil)
			response := httptest.NewRecorder()
			router.ServeHTTP(response, req)

			// THEN we get a Status OK
			if response.Code != http.StatusOK {
				t.Errorf("%s:\nExpected a 200, got %d",
					name, response.Code)
			}
			if tc.bodyRegex != "" {
				body := response.Body.String()
				re := regexp.MustCompile(tc.bodyRegex)
				match := re.MatchString(body)
				if !match {
					t.Errorf("%s:\nexpected %q in body\ngot: %q",
						name, tc.bodyRegex, response.Body.String())
				}
			}
		})
	}
}

///////////////
// WebSocket //
///////////////

func connectToWebSocket(t *testing.T) *websocket.Conn {
	var dialer = websocket.Dialer{
		Proxy: http.ProxyFromEnvironment,
	}

	url := fmt.Sprintf("ws://localhost:%s/ws", *port)

	// Connect to the server
	ws, _, err := dialer.Dial(url, nil)
	if err != nil {
		t.Errorf("%v",
			err)
	}
	return ws
}

// seeIfMessage will try and get a message from the WebSocket
// if it receives no message withing 100ms, it will give up and return nil
func seeIfMessage(t *testing.T, ws *websocket.Conn) *[]byte {
	receiver := make(chan []byte, 4)
	go func() {
		_, p, _ := ws.ReadMessage()
		receiver <- p
	}()
	for i := 0; i < 50; i++ {
		time.Sleep(10 * time.Millisecond)
		if len(receiver) != 0 {
			break
		}
	}
	if len(receiver) == 0 {
		return nil
	}
	got := <-receiver
	return &got
}

func TestWebSocket(t *testing.T) {
	// GIVEN WebSocket server is running and we're connected to it
	tests := map[string]struct {
		msg         string
		stdoutRegex string
		bodyRegex   string
	}{
		"no version":                   {msg: `{"key": "value"}`, stdoutRegex: "^$"},
		"invalid JSON":                 {msg: `{"version": 1, "key": "value"`, stdoutRegex: "missing/invalid version key"},
		"unknown page":                 {msg: `{"version": 1, "page": "", "type": "value"}`, stdoutRegex: "Unknown PAGE"},
		"APPROVALS - unknown type":     {msg: `{"version": 1, "page": "APPROVALS", "type": "value"}`, stdoutRegex: "Unknown APPROVALS Type"},
		"RUNTIME_BUILD - unknown type": {msg: `{"version": 1, "page": "RUNTIME_BUILD", "type": "value"}`, stdoutRegex: "Unknown RUNTIME_BUILD Type"},
		"FLAGS - unknown type":         {msg: `{"version": 1, "page": "FLAGS", "type": "value"}`, stdoutRegex: "Unknown FLAGS Type"},
		"CONFIG - unknown type":        {msg: `{"version": 1, "page": "CONFIG", "type": "value"}`, stdoutRegex: "Unknown CONFIG Type"},
	}

	for name, tc := range tests {
		t.Run(name, func(t *testing.T) {
			ws := connectToWebSocket(t)
			defer ws.Close()
			stdout := os.Stdout
			r, w, _ := os.Pipe()
			os.Stdout = w

			// WHEN we send a message
			if err := ws.WriteMessage(websocket.TextMessage, []byte(tc.msg)); err != nil {
				t.Errorf("%v",
					err)
			}
			time.Sleep(50 * time.Millisecond)

			// THEN we receive the expected response
			w.Close()
			out, _ := ioutil.ReadAll(r)
			os.Stdout = stdout
			output := string(out)
			re := regexp.MustCompile(tc.stdoutRegex)
			match := re.MatchString(output)
			if !match {
				t.Errorf("%s:\nmatch on %q not found in\n%q",
					name, tc.stdoutRegex, output)
			}
		})
	}
}

func TestWebSocketApprovalsINIT(t *testing.T) {
	// GIVEN WebSocket server is running and we're connected to it
	tests := map[string]struct {
		order []string
	}{
		"INIT":                                  {order: *cfg.Order},
		"INIT with nil Service in config.Order": {order: append(*cfg.Order, "nilService")},
	}

	for name, tc := range tests {
		t.Run(name, func(t *testing.T) {
			order := cfg.Order
			cfg.Order = &tc.order
			ws := connectToWebSocket(t)
			defer ws.Close()

			// WHEN we send a message to the server (wsService)
			msg := api_types.WebSocketMessage{Version: intPtr(1), Page: stringPtr("APPROVALS"), Type: stringPtr("INIT")}
			data, _ := json.Marshal(msg)
			if err := ws.WriteMessage(websocket.TextMessage, data); err != nil {
				t.Fatalf("%s:\nerror sending message\n%s",
					name, err.Error())
			}

			// THEN we get the expected responses
			// ORDERING
			p := seeIfMessage(t, ws)
			cfg.Order = order
			var receivedMsg api_types.WebSocketMessage
			json.Unmarshal(*p, &receivedMsg)
			if receivedMsg.Order == nil || len(*receivedMsg.Order) != len(tc.order) {
				t.Fatalf("%s:\nwant order=%#v\ngot  order=%#v",
					name, tc.order, *receivedMsg.Order)
			}
			for i := range tc.order {
				if tc.order[i] != (*receivedMsg.Order)[i] {
					t.Fatalf("%s:\nwant order=%#v\ngot  order=%#v",
						name, tc.order, *receivedMsg.Order)
				}
			}
			// SERVICE
			receivedOrder := *receivedMsg.Order
			for _, key := range receivedOrder {
				if cfg.Service[key] == nil {
					continue
				}
				p := seeIfMessage(t, ws)
				if p == nil {
					t.Fatalf("%s:\nexpecting another message but didn't get one",
						name)
				}
				receivedMsg = api_types.WebSocketMessage{}
				json.Unmarshal(*p, &receivedMsg)
				if receivedMsg.ServiceData == nil {
					t.Errorf("%s:\nbad message, didn't contain ServiceData for %q",
						name, key)
				}
			}
			p = seeIfMessage(t, ws)
			if p != nil {
				receivedMsg = api_types.WebSocketMessage{}
				json.Unmarshal(*p, &receivedMsg)
				t.Fatalf("%s:\nwasn't expecting another message but got one\n%#v",
					name, receivedMsg)
			}
		})
	}
}

func TestWebSocketApprovalsVERSION(t *testing.T) {
	// GIVEN WebSocket server is running and we're connected to it
	var logInitCommands *command.Controller
	logInitCommands.Init(jLog, nil, nil, nil, nil, nil)
	var logInitWebHooks *webhook.Slice
	logInitWebHooks.Init(jLog, nil, nil, nil, nil, nil, nil, nil)
	tests := map[string]struct {
		serviceID                   string
		target                      *string
		stdoutRegex                 string
		bodyRegex                   string
		commands                    command.Slice
		commandFails                []*bool
		webhooks                    webhook.Slice
		webhookFails                map[string]*bool
		removeDVL                   bool
		upgradesApprovedVersion     bool
		upgradesDeployedVersion     bool
		approveCommandsIndividually bool
	}{
		"target=ARGUS_SKIP service_id=known": {serviceID: "test", target: stringPtr("ARGUS_SKIP")},
		"target=ARGUS_SKIP service_id=unknown": {serviceID: "unknown?", target: stringPtr("ARGUS_SKIP"),
			stdoutRegex: "service not found"},
		"target=ARGUS_SKIP service_id=''": {serviceID: "", target: stringPtr("ARGUS_SKIP"),
			stdoutRegex: "service_data.id not provided"},
		"target=nil, service_id=known": {serviceID: "test", target: nil,
			stdoutRegex: "target for command/webhook not provided"},
		"target=ARGUS_ALL, service_id=known - service has no commands/webhooks": {serviceID: "test", target: stringPtr("ARGUS_ALL"), stdoutRegex: "does not have any commands/webhooks to approve"},
		"target=ARGUS_ALL, service_id=known - service has command": {serviceID: "test", target: stringPtr("ARGUS_ALL"),
			commands: command.Slice{{"false"}}},
		"target=ARGUS_ALL, service_id=known - service has webhook": {serviceID: "test", target: stringPtr("ARGUS_ALL"),
			webhooks: webhook.Slice{"0": testWebHookFail("0")}},
		"target=ARGUS_ALL, service_id=known - service has multiple webhooks": {serviceID: "test", target: stringPtr("ARGUS_ALL"),
			webhooks: webhook.Slice{"0": testWebHookFail("0"), "1": testWebHookFail("1")}},
		"target=ARGUS_ALL, service_id=known - service has multiple commands": {serviceID: "test", target: stringPtr("ARGUS_ALL"),
			commands: command.Slice{{"ls"}, {"false"}}},
		"target=ARGUS_ALL, service_id=known - service with dvl and command and webhook that pass upgrades approved_version": {serviceID: "test", target: stringPtr("ARGUS_ALL"),
			commands: command.Slice{{"ls"}}, webhooks: webhook.Slice{"0": testWebHookPass("0")}, upgradesApprovedVersion: true},
		"target=ARGUS_ALL, service_id=known - service with command and webhook that pass upgrades deployed_version": {serviceID: "test", target: stringPtr("ARGUS_ALL"),
			commands: command.Slice{{"ls"}}, webhooks: webhook.Slice{"0": testWebHookPass("0")}, removeDVL: true, upgradesDeployedVersion: true},
		"target=ARGUS_ALL, service_id=known - service with passing command and failing webhook doesn't upgrade any versions": {serviceID: "test", target: stringPtr("ARGUS_ALL"),
			commands: command.Slice{{"ls"}}, webhooks: webhook.Slice{"0": testWebHookFail("0")}},
		"target=ARGUS_ALL, service_id=known - service with failing command and passing webhook doesn't upgrade any versions": {serviceID: "test", target: stringPtr("ARGUS_ALL"),
			commands: command.Slice{{"fail"}}, webhooks: webhook.Slice{"0": testWebHookPass("0")}},
		"target=webhook_only_failed, service_id=known - service with 1 webhook left to pass does upgrade deployed_version": {serviceID: "test", target: stringPtr("webhook_only_failed"),
			commands: command.Slice{{"ls"}}, commandFails: []*bool{boolPtr(false)},
			webhooks: webhook.Slice{"only_failed": testWebHookPass("only_failed"), "would_fail": testWebHookFail("would_fail")}, webhookFails: map[string]*bool{"only_failed": boolPtr(true), "would_fail": boolPtr(false)},
			removeDVL: true, upgradesDeployedVersion: true},
		"target=command_ls, service_id=known - service with 1 command left to pass does upgrade deployed_version": {serviceID: "test", target: stringPtr("command_ls"),
			commands: command.Slice{{"ls", "/root"}, {"ls"}}, commandFails: []*bool{boolPtr(false), boolPtr(true)},
			webhooks: webhook.Slice{"would_fail": testWebHookFail("would_fail")}, webhookFails: map[string]*bool{"would_fail": boolPtr(false)},
			removeDVL: true, upgradesDeployedVersion: true},
<<<<<<< HEAD
		"target=command_x, service_id=known - service has multiple commands targetted individually (handle broadcast queue)": {serviceID: "test",
			commands: command.Slice{{"ls"}, {"false"}, {"true"}}, approveCommandsIndividually: true},
=======
		"target=command_x, service_id=known - service has multiple commands targeted individually (handle broadcast queue)": {serviceID: stringPtr("test"),
			commands: &command.Slice{{"ls"}, {"false"}, {"true"}}, approveCommandsIndividually: true},
>>>>>>> 934a845c
	}

	for name, tc := range tests {
		t.Run(name, func(t *testing.T) {
			svcForLog := service.Service{}
			svcForLog.Init(jLog, &service.Service{}, &service.Service{})
			// backup Service
			var hadCommandSlice command.Slice
			var hadWebHookSlice webhook.Slice
			var hadDVL deployed_version.Lookup
			var hadStatus service_status.Status
			if cfg.Service[tc.serviceID] != nil {
				hadStatus = cfg.Service[tc.serviceID].Status
				hadDVL = *cfg.Service[tc.serviceID].DeployedVersionLookup
				if tc.removeDVL {
					cfg.Service[tc.serviceID].DeployedVersionLookup = nil
				}
				hadCommandSlice = cfg.Service[tc.serviceID].Command
				cfg.Service[tc.serviceID].Command = tc.commands
				cfg.Service[tc.serviceID].CommandController.Init(jLog, &cfg.Service[tc.serviceID].ID, &cfg.Service[tc.serviceID].Status, &cfg.Service[tc.serviceID].Command, nil, stringPtr("10m"))
				if len(tc.commandFails) != 0 {
					for i := range tc.commandFails {
						(*cfg.Service[tc.serviceID].CommandController.Failed)[i] = tc.commandFails[i]
					}
				}
				hadWebHookSlice = cfg.Service[tc.serviceID].WebHook
				if tc.webhooks != nil {
					for i := range tc.webhooks {
						tc.webhooks[i].ServiceStatus = &cfg.Service[tc.serviceID].Status
					}
				}
				cfg.Service[tc.serviceID].WebHook = tc.webhooks
				cfg.Service[tc.serviceID].WebHook.Init(jLog, &cfg.Service[tc.serviceID].ID, &cfg.Service[tc.serviceID].Status, &webhook.Slice{}, &webhook.WebHook{}, &webhook.WebHook{}, nil, cfg.Service[tc.serviceID].Interval)
				if len(tc.webhookFails) != 0 {
					for key := range tc.webhookFails {
						(*cfg.Service[tc.serviceID].WebHook[key].Failed)[key] = tc.webhookFails[key]
					}
				}
				// revert Service
				defer func() {
					cfg.Service[tc.serviceID].Status = hadStatus
					cfg.Service[tc.serviceID].DeployedVersionLookup = &hadDVL
					cfg.Service[tc.serviceID].Command = hadCommandSlice
					cfg.Service[tc.serviceID].CommandController.Init(jLog, &cfg.Service[tc.serviceID].ID, &cfg.Service[tc.serviceID].Status, &cfg.Service[tc.serviceID].Command, nil, stringPtr("10m"))
					cfg.Service[tc.serviceID].WebHook = hadWebHookSlice
				}()
			}
			var receivedMsg api_types.WebSocketMessage
			ws := connectToWebSocket(t)
			defer ws.Close()
			stdout := os.Stdout
			r, w, _ := os.Pipe()
			os.Stdout = w

			// WHEN we send a message to the server (wsService)
			msg := api_types.WebSocketMessage{Version: intPtr(1), Page: stringPtr("APPROVALS"), Type: stringPtr("VERSION"),
				Target: tc.target, ServiceData: &api_types.ServiceSummary{ID: tc.serviceID}}
			if cfg.Service[tc.serviceID] != nil {
				msg.ServiceData.Status = &api_types.Status{
					LatestVersion: cfg.Service[tc.serviceID].Status.LatestVersion,
				}
			}
			sends := 1
			if tc.approveCommandsIndividually {
				sends = len(tc.commands)
			}
			for sends != 0 {
				sends--
				if tc.approveCommandsIndividually {
					msg.Target = stringPtr(fmt.Sprintf("command_%s", tc.commands[sends].String()))
				}
				data, _ := json.Marshal(msg)
				if err := ws.WriteMessage(websocket.TextMessage, data); err != nil {
					t.Errorf("%s:\nerror sending message\n%s",
						name, err.Error())
				}
				time.Sleep(10 * time.Microsecond)
			}
			time.Sleep(100 * time.Millisecond)

			// THEN we get the expected response
			p := seeIfMessage(t, ws)
			w.Close()
			out, _ := ioutil.ReadAll(r)
			os.Stdout = stdout
			output := string(out)
			// stdout finishes
			if tc.stdoutRegex != "" {
				re := regexp.MustCompile(tc.stdoutRegex)
				match := re.MatchString(output)
				if !match {
					t.Errorf("%s:\nmatch on %q not found in\n%q",
						name, tc.stdoutRegex, output)
				}
				// don't want a message
				if p != nil {
					receivedMsg = api_types.WebSocketMessage{}
					json.Unmarshal(*p, &receivedMsg)
					t.Errorf("%s:\nwasn't expecting another message but got one\n%#v",
						name, receivedMsg)
				}
				return
			}
			// didn't get a message
			if p == nil {
				t.Fatalf("%s:\nexpecting message but got %#v",
					name, p)
			} else {
				receivedMsg = api_types.WebSocketMessage{}
				json.Unmarshal(*p, &receivedMsg)
			}

			// Check version was skipped
			if utils.DefaultIfNil(tc.target) == "ARGUS_SKIP" {
				if receivedMsg.ServiceData.Status.ApprovedVersion != "SKIP_"+cfg.Service[tc.serviceID].Status.LatestVersion {
					t.Errorf("%s:\nLatestVersion %q wasn't skipped. approved is %q\ngot=%q",
						name, cfg.Service[tc.serviceID].Status.LatestVersion, cfg.Service[tc.serviceID].Status.ApprovedVersion, receivedMsg.ServiceData.Status.ApprovedVersion)
				}
			} else {
				// expecting = commands + webhooks that have not failed=false
				expecting := 0
				if tc.commands != nil {
					expecting += len(tc.commands)
					if tc.commandFails != nil {
						for i := range tc.commandFails {
							if utils.EvalNilPtr(tc.commandFails[i], true) == false {
								expecting--
							}
						}
					}
				}
				if tc.webhooks != nil {
					expecting += len(tc.webhooks)
					if tc.webhookFails != nil {
						for i := range tc.webhookFails {
							if tc.webhookFails[i] != nil && *tc.webhookFails[i] == false {
								expecting--
							}
						}
					}
				}
				// until we've receieved all the messages we're expecting
				for expecting != 0 {
					receivedForAnAction := false
					if tc.commands != nil {
						for i := range tc.commands {
							if receivedMsg.CommandData[tc.commands[i].String()] != nil {
								receivedForAnAction = true
								break
							}
						}
					}
					if !receivedForAnAction && tc.webhooks != nil {
						for i := range tc.webhooks {
							if receivedMsg.WebHookData[i] != nil {
								receivedForAnAction = true
								break
							}
						}
					}
					if !receivedForAnAction {
						t.Fatalf("%s:\n%d remaining and message for an unknown action received\n%#v",
							name, expecting, receivedMsg)
					}
					expecting--
					if expecting != 0 {
						p := seeIfMessage(t, ws)
						if p == nil {
							t.Fatalf("%s:\nexpecting %d more messages but got %#v",
								name, expecting, p)
						}
						receivedMsg = api_types.WebSocketMessage{}
						json.Unmarshal(*p, &receivedMsg)
					}
				}
			}

			if tc.upgradesApprovedVersion {
				p = seeIfMessage(t, ws)
				receivedMsg = api_types.WebSocketMessage{}
				if p == nil {
					t.Fatalf("%s:\nexpecting message announcing approved version change but got %#v",
						name, p)
				}
				json.Unmarshal(*p, &receivedMsg)
				if receivedMsg.ServiceData.Status.ApprovedVersion != cfg.Service[tc.serviceID].Status.LatestVersion {
					t.Fatalf("%s:\nexpected approved version to be updated to latest version in the message\n%#v\napproved=%#v, latest=%#v",
						name, receivedMsg, receivedMsg.ServiceData.Status.ApprovedVersion, cfg.Service[tc.serviceID].Status.LatestVersion)
				}
			}
			if tc.upgradesDeployedVersion {
				p = seeIfMessage(t, ws)
				receivedMsg = api_types.WebSocketMessage{}
				if p == nil {
					t.Fatalf("%s:\nexpecting message announcing deployed version change but got %#v",
						name, p)
				}
				json.Unmarshal(*p, &receivedMsg)
				if receivedMsg.ServiceData.Status.DeployedVersion != cfg.Service[tc.serviceID].Status.LatestVersion {
					t.Fatalf("%s:\nexpected deployed version to be updated to latest version in the message\n%#v\ndeployed=%#v, latest=%#v",
						name, receivedMsg, receivedMsg.ServiceData.Status.DeployedVersion, cfg.Service[tc.serviceID].Status.LatestVersion)
				}
			}

			// extra message check
			p = seeIfMessage(t, ws)
			if p != nil {
				receivedMsg = api_types.WebSocketMessage{}
				json.Unmarshal(*p, &receivedMsg)
				t.Fatalf("%s:\nwasn't expecting another message but got one\n%#v",
					name, receivedMsg)
			}
		})
	}
}

func TestWebSocketApprovalsACTIONS(t *testing.T) {
	// GIVEN WebSocket server is running and we're connected to it
	var logInitCommands *command.Controller
	logInitCommands.Init(jLog, nil, nil, nil, nil, nil)
	var logInitWebHooks *webhook.Slice
	logInitWebHooks.Init(jLog, nil, nil, nil, nil, nil, nil, nil)
	tests := map[string]struct {
		serviceID   string
		stdoutRegex string
		bodyRegex   string
		commands    command.Slice
		webhooks    webhook.Slice
	}{
		"service_id=unknown": {serviceID: "unknown?", stdoutRegex: "service not found"},
		"service_id=nil":     {serviceID: "", stdoutRegex: "service_data.id not provided"},
		"service_id=known, commands=[], webhooks=[],":  {serviceID: "test", stdoutRegex: "^$"},
		"service_id=known, commands=[1], webhooks=[],": {serviceID: "test", commands: command.Slice{testCommandFail()}},
		"service_id=known, commands=[2], webhooks=[],": {serviceID: "test", commands: command.Slice{testCommandFail(), testCommandPass()}},
		"service_id=known, commands=[], webhooks=[1],": {serviceID: "test", webhooks: webhook.Slice{"fail0": testWebHookFail("fail0")}},
		"service_id=known, commands=[], webhooks=[2],": {serviceID: "test", webhooks: webhook.Slice{"fail0": testWebHookFail("fail0"), "pass0": testWebHookPass("pass0")}},
		"service_id=known, commands=[2], webhooks=[2],": {serviceID: "test", commands: command.Slice{testCommandFail(), testCommandPass()},
			webhooks: webhook.Slice{"fail0": testWebHookFail("fail0"), "pass0": testWebHookPass("pass0")}},
	}

	for name, tc := range tests {
		t.Run(name, func(t *testing.T) {
			// backup Service
			var hadCommandSlice command.Slice
			var hadWebHookSlice webhook.Slice
			var hadStatus service_status.Status
			if cfg.Service[tc.serviceID] != nil {
				hadStatus = cfg.Service[tc.serviceID].Status
				hadCommandSlice = cfg.Service[tc.serviceID].Command
				cfg.Service[tc.serviceID].Command = tc.commands
				if tc.commands == nil {
					cfg.Service[tc.serviceID].CommandController = nil
				} else {
					cfg.Service[tc.serviceID].CommandController = &command.Controller{}
					cfg.Service[tc.serviceID].CommandController.Init(jLog, &cfg.Service[tc.serviceID].ID, &cfg.Service[tc.serviceID].Status, &cfg.Service[tc.serviceID].Command, nil, stringPtr("10m"))
				}
				hadWebHookSlice = cfg.Service[tc.serviceID].WebHook
				cfg.Service[tc.serviceID].WebHook = tc.webhooks
				cfg.Service[tc.serviceID].WebHook.Init(jLog, &cfg.Service[tc.serviceID].ID, &cfg.Service[tc.serviceID].Status, &webhook.Slice{}, &webhook.WebHook{}, &webhook.WebHook{}, nil, cfg.Service[tc.serviceID].Interval)
				defer func() {
					cfg.Service[tc.serviceID].Status = hadStatus
					cfg.Service[tc.serviceID].Command = hadCommandSlice
					cfg.Service[tc.serviceID].CommandController.Init(jLog, &cfg.Service[tc.serviceID].ID, &cfg.Service[tc.serviceID].Status, &cfg.Service[tc.serviceID].Command, nil, stringPtr("10m"))
					cfg.Service[tc.serviceID].WebHook = hadWebHookSlice
				}()
			}
			var receivedMsg api_types.WebSocketMessage
			ws := connectToWebSocket(t)
			defer ws.Close()
			stdout := os.Stdout
			r, w, _ := os.Pipe()
			os.Stdout = w

			// WHEN we send a message to the server (wsService)
			msg := api_types.WebSocketMessage{Version: intPtr(1), Page: stringPtr("APPROVALS"), Type: stringPtr("ACTIONS"),
				ServiceData: &api_types.ServiceSummary{ID: tc.serviceID}}
			if cfg.Service[tc.serviceID] != nil {
				msg.ServiceData.Status = &api_types.Status{
					LatestVersion: cfg.Service[tc.serviceID].Status.LatestVersion,
				}
			}
			data, _ := json.Marshal(msg)
			if err := ws.WriteMessage(websocket.TextMessage, data); err != nil {
				t.Errorf("%s:\nerror sending message\n%s",
					name, err.Error())
			}

			// THEN we get the expected response
			p := seeIfMessage(t, ws)
			w.Close()
			out, _ := ioutil.ReadAll(r)
			os.Stdout = stdout
			output := string(out)
			// stdout finishes
			if tc.stdoutRegex != "" {
				re := regexp.MustCompile(tc.stdoutRegex)
				match := re.MatchString(output)
				if !match {
					t.Errorf("%s:\nmatch on %q not found in\n%q",
						name, tc.stdoutRegex, output)
				}
				// don't want a message
				if p != nil {
					receivedMsg = api_types.WebSocketMessage{}
					json.Unmarshal(*p, &receivedMsg)
					t.Errorf("%s:\nwasn't expecting another message but got one\n%#v",
						name, receivedMsg)
				}
				return
			}
			expectingC := tc.commands != nil
			expectingWH := tc.webhooks != nil
			for expectingC || expectingWH {
				// didn't get a message
				if p == nil {
					t.Fatalf("%s:\nexpecting message but got %#v\nexpecting commands=%t, expecting webhook=%t",
						name, p, expectingC, expectingWH)
				}
				receivedMsg = api_types.WebSocketMessage{}
				json.Unmarshal(*p, &receivedMsg)
				if receivedMsg.CommandData != nil {
					expectingC = false
				} else if receivedMsg.WebHookData != nil {
					expectingWH = false
				}
				p = seeIfMessage(t, ws)
			}

			// extra message check
			if p != nil {
				receivedMsg = api_types.WebSocketMessage{}
				json.Unmarshal(*p, &receivedMsg)
				t.Fatalf("%s:\nwasn't expecting another message but got one\n%#v",
					name, receivedMsg)
			}
		})
	}
}

func TestWebSocketRuntimeBuildINIT(t *testing.T) {
	// GIVEN WebSocket server is running and we're connected to it
	ws := connectToWebSocket(t)
	defer ws.Close()

	// WHEN we send a message to get the Runtime+Build info
	var (
		msgVersion int    = 1
		msgPage    string = "RUNTIME_BUILD"
		msgType    string = "INIT"
	)
	msg := api_types.WebSocketMessage{
		Version: &msgVersion,
		Page:    &msgPage,
		Type:    &msgType,
	}
	data, _ := json.Marshal(msg)
	if err := ws.WriteMessage(websocket.TextMessage, data); err != nil {
		t.Errorf("%v",
			err)
	}

	// THEN it passes and we only receive a response with the WebHooks
	p := seeIfMessage(t, ws)
	if p == nil {
		t.Fatal("expecting another message but didn't get one")
	}
	var receivedMsg api_types.WebSocketMessage
	json.Unmarshal(*p, &receivedMsg)
	if *receivedMsg.Page != msgPage {
		t.Fatalf("Received a response for Page %q. Expected %q",
			*receivedMsg.Page, msgPage)
	}
	if receivedMsg.InfoData == nil {
		t.Fatalf("Didn't get any InfoData in the message\n%#v",
			receivedMsg)
	}
	if receivedMsg.InfoData.Build.GoVersion != utils.GoVersion {
		t.Errorf("Expected Info.Build.GoVersion to be %q, got %q\n%#v",
			utils.GoVersion, receivedMsg.InfoData.Build.GoVersion, receivedMsg)
	}
}

func TestWebSocketFlagsINIT(t *testing.T) {
	// GIVEN WebSocket server is running and we're connected to it
	ws := connectToWebSocket(t)
	defer ws.Close()

	// WHEN we send a message to get the Commands+WebHooks
	var (
		msgVersion int    = 1
		msgPage    string = "FLAGS"
		msgType    string = "INIT"
	)
	msg := api_types.WebSocketMessage{
		Version: &msgVersion,
		Page:    &msgPage,
		Type:    &msgType,
	}
	data, _ := json.Marshal(msg)
	if err := ws.WriteMessage(websocket.TextMessage, data); err != nil {
		t.Errorf("%v",
			err)
	}

	// THEN it passes and we only receive a response with the WebHooks
	p := seeIfMessage(t, ws)
	if p == nil {
		t.Fatal("expecting another message but didn't get one")
	}
	var receivedMsg api_types.WebSocketMessage
	json.Unmarshal(*p, &receivedMsg)
	if *receivedMsg.Page != msgPage {
		t.Fatalf("Received a response for Page %q. Expected %q",
			*receivedMsg.Page, msgPage)
	}
	if receivedMsg.FlagsData == nil {
		t.Fatalf("Didn't get any FlagsData in the message\n%#v",
			receivedMsg)
	}
	if receivedMsg.FlagsData.LogLevel != cfg.Settings.GetLogLevel() {
		t.Errorf("Expected FlagsData.LogLevel to be %q, got %q\n%#v",
			cfg.Settings.GetLogLevel(), receivedMsg.FlagsData.LogLevel, receivedMsg)
	}
}

func TestWebSocketConfigINIT(t *testing.T) {
	// GIVEN we have a Config
	tests := map[string]struct {
		nilService       bool
		nilServiceDVL    bool
		nilServiceURLC   bool
		nilServiceNotify bool
		nilServiceC      bool
		nilServiceWH     bool
	}{
		"no Service's":                     {nilService: true},
		"no Service DeployedVersionLookup": {nilServiceDVL: true},
		"no Service URLCommands":           {nilServiceURLC: true},
		"no Service Notify":                {nilServiceNotify: true},
		"no Service Command":               {nilServiceC: true},
		"no Service WebHook":               {nilServiceWH: true},
	}
	for name, tc := range tests {
		t.Run(name, func(t *testing.T) {
			// backup changes
			hadService := make(service.Slice, len(cfg.Service))
			for i := range cfg.Service {
				svc := *cfg.Service[i]
				hadService[i] = &svc
				if tc.nilServiceDVL {
					dvl := *cfg.Service[i].DeployedVersionLookup
					cfg.Service[i].DeployedVersionLookup = nil
					hadService[i].DeployedVersionLookup = &dvl
				}
				if tc.nilServiceURLC {
					urlc := *cfg.Service[i].URLCommands
					cfg.Service[i].URLCommands = nil
					hadService[i].URLCommands = &urlc
				}
				if tc.nilServiceNotify {
					notify := cfg.Service[i].Notify
					cfg.Service[i].Notify = nil
					hadService[i].Notify = notify
				}
				wh := cfg.Service[i].WebHook
				hadService[i].WebHook = wh
				if tc.nilServiceWH {
					cfg.Service[i].WebHook = nil
				}
				if tc.nilServiceC {
					command := cfg.Service[i].Command
					cfg.Service[i].Command = nil
					hadService[i].Command = command
					cfg.Service[i].CommandController = nil
				} else {
					cfg.Service[i].CommandController.Init(jLog, &i, &svc.Status, &svc.Command, nil, nil)
				}
				// restore possible changes
				defer func() {
					cfg.Service = hadService
				}()
			}
			if tc.nilService {
				cfg.Service = nil
			}
			ws := connectToWebSocket(t)
			defer ws.Close()

			// WHEN we send a message to get the Commands+WebHooks
			var (
				msgVersion int    = 1
				msgPage    string = "CONFIG"
				msgType    string = "INIT"
			)
			msg := api_types.WebSocketMessage{
				Version: &msgVersion,
				Page:    &msgPage,
				Type:    &msgType,
			}
			data, _ := json.Marshal(msg)
			if err := ws.WriteMessage(websocket.TextMessage, data); err != nil {
				t.Errorf("%v",
					err)
			}

			// THEN it passes and we only receive a response with the WebHooks
			p := seeIfMessage(t, ws)
			if p == nil {
				t.Errorf("%s:\nSETTINGS - expecting another message but didn't get one",
					name)
			}
			var receivedMsg api_types.WebSocketMessage
			json.Unmarshal(*p, &receivedMsg)
			{ // SETTINGS
				wantedType := "SETTINGS"
				if *receivedMsg.Page != msgPage ||
					*receivedMsg.Type != wantedType {
					t.Errorf("Received a response for Page %s-%s. Expected %s-%s",
						*receivedMsg.Page, *receivedMsg.Type, msgPage, wantedType)
				} else {
					if receivedMsg.ConfigData == nil {
						t.Errorf("Didn't get any ConfigData in the message\n%#v",
							receivedMsg)
					} else {
						if receivedMsg.ConfigData == nil ||
							receivedMsg.ConfigData.Settings == nil ||
							receivedMsg.ConfigData.Settings.Log.Level == nil {
							t.Errorf("Didn't receive ConfigData.Settings.Log.Level from\n%#v",
								receivedMsg)
						} else if *receivedMsg.ConfigData.Settings.Log.Level != cfg.Settings.GetLogLevel() {
							t.Errorf("Expected ConfigData.Settings.Log.Level to be %q, got %q\n%#v",
								cfg.Settings.GetLogLevel(), *receivedMsg.ConfigData.Settings.Log.Level, receivedMsg)
						}
					}
				}
			}
			p = seeIfMessage(t, ws)
			if p == nil {
				t.Errorf("%s:\nDEFAULTS - expecting another message but didn't get one",
					name)
			}
			receivedMsg = api_types.WebSocketMessage{}
			json.Unmarshal(*p, &receivedMsg)
			{ // DEFAULTS
				wantedType := "DEFAULTS"
				if *receivedMsg.Page != msgPage ||
					*receivedMsg.Type != wantedType {
					t.Errorf("Received a response for Page %s-%s. Expected %s-%s",
						*receivedMsg.Page, *receivedMsg.Type, msgPage, wantedType)
				} else {
					if receivedMsg.ConfigData == nil ||
						receivedMsg.ConfigData.Defaults == nil ||
						receivedMsg.ConfigData.Defaults.Service.Options.Interval == nil {
						t.Errorf("Didn't receive ConfigData.Defaults.Service.Interval from\n%#v",
							receivedMsg)
					} else if *receivedMsg.ConfigData.Defaults.Service.Options.Interval != *cfg.Defaults.Service.Interval {
						t.Errorf("Expected ConfigData.Defaults.Service.Options.Interval to be %q, got %q\n%#v",
							*cfg.Defaults.Service.Interval, *receivedMsg.ConfigData.Defaults.Service.Options.Interval, receivedMsg)
					}
				}
			}
			p = seeIfMessage(t, ws)
			if p == nil {
				t.Errorf("%s:\nNOTIFY - expecting another message but didn't get one",
					name)
			}
			receivedMsg = api_types.WebSocketMessage{}
			json.Unmarshal(*p, &receivedMsg)
			{ // NOTIFY
				wantedType := "NOTIFY"
				if *receivedMsg.Page != msgPage ||
					*receivedMsg.Type != wantedType {
					t.Errorf("Received a response for Page %s-%s. Expected %s-%s",
						*receivedMsg.Page, *receivedMsg.Type, msgPage, wantedType)
				} else {
					if receivedMsg.ConfigData == nil ||
						receivedMsg.ConfigData.Notify == nil ||
						(*receivedMsg.ConfigData.Notify)["discord"] == nil {
						t.Errorf("Didn't receive ConfigData.Notify.discord from\n%#v",
							receivedMsg)
					} else if (*receivedMsg.ConfigData.Notify)["discord"].Options["message"] != cfg.Notify["discord"].Options["message"] {
						t.Errorf("Expected ConfigData.Notify.discord.Options.message to be %q, got %q\n%#v",
							cfg.Notify["discord"].Options["message"], (*receivedMsg.ConfigData.Notify)["discord"].Options["message"], receivedMsg)
					}
				}
			}
			p = seeIfMessage(t, ws)
			if p == nil {
				t.Errorf("%s:\nWEBHOOK - expecting another message but didn't get one",
					name)
			}
			receivedMsg = api_types.WebSocketMessage{}
			json.Unmarshal(*p, &receivedMsg)
			{ // WEBHOOK
				wantedType := "WEBHOOK"
				if *receivedMsg.Page != msgPage ||
					*receivedMsg.Type != wantedType {
					t.Errorf("Received a response for Page %s-%s. Expected %s-%s",
						*receivedMsg.Page, *receivedMsg.Type, msgPage, wantedType)
				} else {
					if receivedMsg.ConfigData == nil ||
						receivedMsg.ConfigData.WebHook == nil ||
						(*receivedMsg.ConfigData.WebHook)["pass"] == nil {
						t.Errorf("Didn't receive ConfigData.WebHook.pass from\n%#v",
							receivedMsg)
					} else if *(*receivedMsg.ConfigData.WebHook)["pass"].URL != *cfg.WebHook["pass"].URL {
						t.Errorf("Expected ConfigData.WebHook.pass.URL to be %q, got %q\n%#v",
							*cfg.WebHook["pass"].URL, *(*receivedMsg.ConfigData.WebHook)["pass"].URL, receivedMsg)
					}
				}
			}
			// SERVICE
			p = seeIfMessage(t, ws)
			if p == nil {
				t.Errorf("%s:\nSERVICE - expecting another message but didn't get one",
					name)
			}
			receivedMsg = api_types.WebSocketMessage{}
			json.Unmarshal(*p, &receivedMsg)
			if tc.nilService {
				if receivedMsg.ServiceData != nil {
					t.Errorf("%s\n:expecting ServiceData to be nil, not \n%#v",
						name, receivedMsg.ServiceData)
				}
			} else {
				receivedTestService := (*receivedMsg.ConfigData.Service)["test"]
				cfgTestService := cfg.Service["test"]
				// service
				if *receivedTestService.Comment != *cfgTestService.Comment {
					t.Errorf("ConfigData.Service.test.Comment should've been %q, got %q",
						*cfgTestService.Comment, *receivedTestService.Comment)
				}
				if receivedTestService.LatestVersion.URL != cfgTestService.LatestVersion.URL {
					t.Errorf("ConfigData.Service.test.LatestVersion.URL should've been %q, got %q",
						cfgTestService.LatestVersion.URL, receivedTestService.LatestVersion.URL)
				}
				if *receivedTestService.Dashboard.WebURL != *cfgTestService.WebURL {
					t.Errorf("ConfigData.Service.test.Dashboard.WebURL should've been %q, got %q",
						*cfgTestService.Dashboard.WebURL, *receivedTestService.Dashboard.WebURL)
				}
				if receivedTestService.LatestVersion.Require.RegexContent != cfgTestService.LatestVersion.Require.RegexContent {
					t.Errorf("ConfigData.Service.test.LatestVersion.Require.RegexContent should've been %q, got %q",
						cfgTestService.LatestVersion.Require.RegexContent, receivedTestService.LatestVersion.Require.RegexContent)
				}
				if receivedTestService.LatestVersion.Require.RegexVersion != cfgTestService.LatestVersion.Require.RegexVersion {
					t.Errorf("ConfigData.Service.test.LatestVersion.Require.RegexVersion should've been %q, got %q",
						cfgTestService.LatestVersion.Require.RegexVersion, receivedTestService.LatestVersion.Require.RegexVersion)
				}
				if *receivedTestService.Dashboard.AutoApprove != *cfgTestService.Dashboard.AutoApprove {
					t.Errorf("ConfigData.Service.test.Dashboard.AutoApprove should've been %t, got %t",
						*cfgTestService.Dashboard.AutoApprove, *receivedTestService.Dashboard.AutoApprove)
				}
				// deployed version lookup
				if tc.nilServiceDVL {
					if receivedTestService.DeployedVersionLookup != nil {
						if receivedTestService.DeployedVersionLookup != nil {
							t.Errorf("%s\n:expecting DeployedVersionLookup to be nil, not \n%#v",
								name, receivedTestService.DeployedVersionLookup)
						}
					}
				} else {
					// url
					if receivedTestService.DeployedVersionLookup.URL != cfgTestService.DeployedVersionLookup.URL {
						t.Errorf("ConfigData.Service.test.DeployedVersionLookup.URL should've been %q, got %q",
							cfgTestService.DeployedVersionLookup.URL, receivedTestService.DeployedVersionLookup.URL)
					}
					// basic auth
					if receivedTestService.DeployedVersionLookup.BasicAuth.Password != "<secret>" {
						t.Errorf("ConfigData.Service.test.DeployedVersionLookup.BasicAuth.Password should've been %q, got %q",
							"<secret>", receivedTestService.DeployedVersionLookup.URL)
					}
					// headers
					if receivedTestService.DeployedVersionLookup.Headers[0].Value != "<secret>" {
						t.Errorf("ConfigData.Service.test.DeployedVersionLookup.Headers[0].Values should've been %q, got %q",
							"<secret>", receivedTestService.DeployedVersionLookup.Headers[0].Value)
					}
					// json
					if receivedTestService.DeployedVersionLookup.JSON != cfgTestService.DeployedVersionLookup.JSON {
						t.Errorf("ConfigData.Service.test.DeployedVersionLookup.JSON should've been %q, got %q",
							cfgTestService.DeployedVersionLookup.JSON, receivedTestService.DeployedVersionLookup.JSON)
					}
					// regex
					if receivedTestService.DeployedVersionLookup.Regex != cfgTestService.DeployedVersionLookup.Regex {
						t.Errorf("ConfigData.Service.test.DeployedVersionLookup.Regex should've been %q, got %q",
							cfgTestService.DeployedVersionLookup.Regex, receivedTestService.DeployedVersionLookup.Regex)
					}
				}
				// url commands
				if tc.nilServiceURLC {
					if receivedTestService.URLCommands != nil {
						if receivedTestService.URLCommands != nil {
							t.Errorf("%s\n:expecting URLCommands to be nil, not \n%#v",
								name, receivedTestService.URLCommands)
						}
					}
				} else {
					if receivedTestService.URLCommands == nil {
						t.Errorf("ConfigData.Service.test.URLCommands should've been %#v, got %#v",
							*cfgTestService.URLCommands, receivedTestService.URLCommands)
					} else if *(*receivedTestService.URLCommands)[0].Regex != *(*cfgTestService.URLCommands)[0].Regex {
						t.Errorf("ConfigData.Service.test.URLCommands[0].Regex should've been %q, got %q",
							*(*cfgTestService.URLCommands)[0].Regex, *(*receivedTestService.URLCommands)[0].Regex)
					}
				}
				// notify
				if tc.nilServiceNotify {
					if receivedTestService.Notify != nil {
						if receivedTestService.Notify != nil {
							t.Errorf("%s\n:expecting Notify to be nil, not \n%#v",
								name, receivedTestService.Notify)
						}
					}
				} else {
					if receivedTestService.Notify == nil {
						t.Errorf("ConfigData.Service.test.Notify should've been %#v, got %#v",
							cfgTestService.Notify, receivedTestService.Notify)
					} else if (*receivedTestService.Notify)["test"].Options["message"] != cfgTestService.Notify["test"].Options["message"] {
						t.Errorf("ConfigData.Service.test.Notify.test.Options.message should've been %q, got %q",
							cfgTestService.Notify["test"].Options["message"], (*receivedTestService.Notify)["test"].Options["message"])
					}
				}
				// webhook
				if tc.nilServiceWH {
					if receivedTestService.WebHook != nil {
						if receivedTestService.WebHook != nil {
							t.Errorf("%s\n:expecting WebHook to be nil, not \n%#v",
								name, receivedTestService.WebHook)
						}
					}
				} else {
					if receivedTestService.WebHook == nil {
						t.Errorf("ConfigData.Service.test.WebHook should've been %#v, got %#v",
							cfgTestService.WebHook, receivedTestService.WebHook)
					} else if *(*receivedTestService.WebHook)["test"].URL != *cfgTestService.WebHook["test"].URL {
						t.Errorf("ConfigData.Service.test.WebHook.test.URL should've been %q, got %q",
							*cfgTestService.WebHook["test"].URL, *(*receivedTestService.WebHook)["test"].URL)
					}
				}
				// command
				if tc.nilServiceC {
					if receivedTestService.Command != nil {
						if receivedTestService.Command != nil {
							t.Errorf("%s\n:expecting Command to be nil, not \n%#v",
								name, receivedTestService.Command)
						}
					}
				} else {
					if receivedTestService.Command == nil {
						t.Errorf("ConfigData.Service.test.Command should've been %#v, got %#v",
							cfgTestService.Command, receivedTestService.Command)
					} else {
						got := strings.Join((*receivedTestService.Command)[0], " ")
						if got != cfgTestService.Command[0].String() {
							t.Errorf("ConfigData.Service.test.Command[0] should've been %q, got %q",
								cfgTestService.Command[0].String(), got)
						}
					}
				}
			}
			p = seeIfMessage(t, ws)
			if p != nil {
				receivedMsg = api_types.WebSocketMessage{}
				json.Unmarshal(*p, &receivedMsg)
				t.Errorf("%s:\nwasn't expecting another message but got one\n%#v",
					name, receivedMsg)
			}
		})
	}
}<|MERGE_RESOLUTION|>--- conflicted
+++ resolved
@@ -323,13 +323,8 @@
 			commands: command.Slice{{"ls", "/root"}, {"ls"}}, commandFails: []*bool{boolPtr(false), boolPtr(true)},
 			webhooks: webhook.Slice{"would_fail": testWebHookFail("would_fail")}, webhookFails: map[string]*bool{"would_fail": boolPtr(false)},
 			removeDVL: true, upgradesDeployedVersion: true},
-<<<<<<< HEAD
-		"target=command_x, service_id=known - service has multiple commands targetted individually (handle broadcast queue)": {serviceID: "test",
+		"target=command_x, service_id=known - service has multiple commands targeted individually (handle broadcast queue)": {serviceID: "test",
 			commands: command.Slice{{"ls"}, {"false"}, {"true"}}, approveCommandsIndividually: true},
-=======
-		"target=command_x, service_id=known - service has multiple commands targeted individually (handle broadcast queue)": {serviceID: stringPtr("test"),
-			commands: &command.Slice{{"ls"}, {"false"}, {"true"}}, approveCommandsIndividually: true},
->>>>>>> 934a845c
 	}
 
 	for name, tc := range tests {
