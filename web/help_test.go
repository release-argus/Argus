--- conflicted
+++ resolved
@@ -37,12 +37,9 @@
 func boolPtr(val bool) *bool {
 	return &val
 }
-<<<<<<< HEAD
-=======
 func intPtr(val int) *int {
 	return &val
 }
->>>>>>> 6fff4601
 func stringPtr(val string) *string {
 	return &val
 }
@@ -104,13 +101,8 @@
 		},
 		Defaults: defaults,
 		WebHook: webhook.Slice{
-<<<<<<< HEAD
-			whPass.ID: &whPass,
-			whFail.ID: &whFail,
-=======
-			*whPass.ID: whPass,
-			*whFail.ID: whFail,
->>>>>>> 6fff4601
+			whPass.ID: whPass,
+			whFail.ID: whFail,
 		},
 		Notify: defaults.Notify,
 		Service: service.Slice{
@@ -140,7 +132,6 @@
 		sSaveChannel     chan bool             = make(chan bool, 5)
 	)
 	svc := service.Service{
-<<<<<<< HEAD
 		ID:          id,
 		Type:        "url",
 		AccessToken: stringPtr("secret"),
@@ -175,34 +166,6 @@
 			AnnounceChannel: &sAnnounceChannel,
 			DatabaseChannel: &sDatabaseChannel,
 			SaveChannel:     &sSaveChannel,
-=======
-		ID:                 stringPtr("test"),
-		Type:               stringPtr("url"),
-		AccessToken:        stringPtr("secret"),
-		URL:                stringPtr("https://release-argus.io"),
-		WebURL:             stringPtr("https://release-argus.io"),
-		RegexContent:       stringPtr("content"),
-		RegexVersion:       stringPtr("version"),
-		SemanticVersioning: boolPtr(true),
-		AllowInvalidCerts:  boolPtr(true),
-		AutoApprove:        boolPtr(false),
-		IgnoreMisses:       boolPtr(false),
-		Icon:               "test",
-		UsePreRelease:      boolPtr(false),
-		Announce:           &sAnnounceChannel,
-		DatabaseChannel:    &sDatabaseChannel,
-		SaveChannel:        &sSaveChannel,
-		Interval:           stringPtr("10s"),
-		Defaults:           &service.Service{},
-		HardDefaults:       &service.Service{},
-		Command:            &command.Slice{command.Command{"ls", "-lah"}},
-		CommandController:  &command.Controller{},
-		WebHook:            &webhook.Slice{"test": &webhook.WebHook{URL: stringPtr("example.com")}},
-		Status: &service_status.Status{
-			ApprovedVersion: "0.0.1",
-			DeployedVersion: "0.0.0", DeployedVersionTimestamp: "2020-01-01T01:01:01Z",
-			LatestVersion: "9.9.9", LatestVersionTimestamp: "2022-01-01T01:01:01Z",
->>>>>>> 6fff4601
 		},
 	}
 	svc.CommandController.Init(jLog, &id, &svc.Status, &svc.Command, nil, nil)
@@ -230,13 +193,8 @@
 	whSilentFails := true
 	whMaxTries := uint(1)
 	parentInterval := "11m"
-<<<<<<< HEAD
-	return webhook.WebHook{
+	return &webhook.WebHook{
 		ID:                id,
-=======
-	return &webhook.WebHook{
-		ID:                &id,
->>>>>>> 6fff4601
 		Type:              &whType,
 		URL:               &whURL,
 		Secret:            &whSecret,
@@ -264,13 +222,8 @@
 	whSilentFails := true
 	whMaxTries := uint(1)
 	parentInterval := "11m"
-<<<<<<< HEAD
-	return webhook.WebHook{
+	return &webhook.WebHook{
 		ID:                id,
-=======
-	return &webhook.WebHook{
-		ID:                &id,
->>>>>>> 6fff4601
 		Type:              &whType,
 		URL:               &whURL,
 		Secret:            &whSecret,
