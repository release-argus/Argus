// Copyright [2022] [Argus]
//
// Licensed under the Apache License, Version 2.0 (the "License");
// you may not use this file except in compliance with the License.
// You may obtain a copy of the License at
//
// http://www.apache.org/licenses/LICENSE-2.0
//
// Unless required by applicable law or agreed to in writing, software
// distributed under the License is distributed on an "AS IS" BASIS,
// WITHOUT WARRANTIES OR CONDITIONS OF ANY KIND, either express or implied.
// See the License for the specific language governing permissions and
// limitations under the License.

//go:build unit

package db

import (
	"fmt"
	"os"
	"strings"
	"testing"
	"time"

	db_types "github.com/release-argus/Argus/db/types"
<<<<<<< HEAD
=======
	service_status "github.com/release-argus/Argus/service/status"
>>>>>>> 6fff4601
	_ "modernc.org/sqlite"
)

func TestUpdateRow(t *testing.T) {
	// GIVEN a DB with a few service status'
	initLogging()
<<<<<<< HEAD
	tests := map[string]struct {
		cells []db_types.Cell
	}{
		"update single column of a row": {cells: []db_types.Cell{{Column: "latest_version", Value: "9.9.9"}}},
		"update multiple columns of a row": {cells: []db_types.Cell{{Column: "deployed_version", Value: "8.8.8"},
			{Column: "deployed_version_timestamp", Value: time.Now().UTC().Format(time.RFC3339)}}},
=======
	cfg := testConfig()
	api := api{config: &cfg}
	*api.config.Settings.Data.DatabaseFile = "TestUpdateRow.db"
	api.initialise()
	api.convertServiceStatus()
	tests := map[string]struct {
		row   string
		cells []db_types.Cell
		want  service_status.Status
	}{
		"single_column": {row: "keep0", cells: []db_types.Cell{{Column: "latest_version", Value: "9.9.9"}},
			want: service_status.Status{ApprovedVersion: "0.0.1",
				DeployedVersion: "0.0.0", DeployedVersionTimestamp: "2020-01-01T01:01:01Z",
				LatestVersion: "9.9.9", LatestVersionTimestamp: "2022-01-01T01:01:01Z"}},
		"multiple_columns": {row: "keep1", cells: []db_types.Cell{{Column: "deployed_version", Value: "9.9.9"}, {Column: "deployed_version_timestamp", Value: "2022-02-02T02:02:02Z"}},
			want: service_status.Status{ApprovedVersion: "0.0.1",
				DeployedVersion: "9.9.9", DeployedVersionTimestamp: "2022-02-02T02:02:02Z",
				LatestVersion: "0.0.2", LatestVersionTimestamp: "2022-01-01T01:01:01Z"}},
>>>>>>> 6fff4601
	}

	for name, tc := range tests {
		t.Run(name, func(t *testing.T) {
<<<<<<< HEAD
			cfg := testConfig()
			api := api{config: &cfg}
			*api.config.Settings.Data.DatabaseFile = fmt.Sprintf("%s.db", strings.ReplaceAll(name, " ", "_"))
			api.initialise()
			api.convertServiceStatus()

			// WHEN updateRow is called targeting single/multiple cells
			target := "keep0"
			api.updateRow(target, tc.cells)
			time.Sleep(100 * time.Millisecond)

			// THEN those cell(s) are changed in the DB
			row := queryRow(api.db, target, t)
			for _, cell := range tc.cells {
				var got *string
				switch cell.Column {
				case "latest_version":
					got = &row.LatestVersion
				case "latest_version_timestamp":
					got = &row.LatestVersionTimestamp
				case "deployed_version":
					got = &row.DeployedVersion
				case "deployed_version_timestamp":
					got = &row.DeployedVersionTimestamp
				case "approved_version":
					got = &row.ApprovedVersion
				}
				if *got != cell.Value {
					t.Errorf("%s:\nexpecting %s to have been updated to %q. got %q",
						name, cell.Column, cell.Value, *got)
				}
			}
			api.db.Close()
			os.Remove(*api.config.Settings.Data.DatabaseFile)
			time.Sleep(100 * time.Millisecond)
=======

			// WHEN updateRow is called targeting latest_version
			api.updateRow(tc.row, tc.cells)

			// THEN the row was changed correctly
			got := queryRow(t, api.db, tc.row)
			if got != tc.want {
				t.Errorf("Expected row to be updated with %v\ngot  %v\nwant %v",
					tc.cells, got, tc.want)
			}
>>>>>>> 6fff4601
		})
	}
}

func TestHandler(t *testing.T) {
	// GIVEN a DB with a few service status'
	initLogging()
	cfg := testConfig()
	api := api{config: &cfg}
	*api.config.Settings.Data.DatabaseFile = "TestHandler.db"
	api.initialise()
	api.convertServiceStatus()
	go api.handler()

	// WHEN a message is send to the DatabaseChannel targeting latest_version
	target := "keep0"
	cell := db_types.Cell{Column: "latest_version", Value: "9.9.9"}
	want := queryRow(t, api.db, target)
	want.LatestVersion = cell.Value
	*api.config.DatabaseChannel <- db_types.Message{
		ServiceID: target,
		Cells:     []db_types.Cell{cell},
	}
	time.Sleep(time.Second)

	// THEN the cell was changed in the DB
<<<<<<< HEAD
	got := queryRow(api.db, target, t)
	if got.LatestVersion != want.LatestVersion {
		t.Errorf("Expected %q to be updated to %q\ngot  %#v\nwant %#v",
=======
	got := queryRow(t, api.db, target)
	// t.Fatal(want)
	if got != want {
		t.Errorf("Expected %q to be updated to %q\ngot  %v\nwant %v",
>>>>>>> 6fff4601
			cell.Column, cell.Value, got, want)
	}
	api.db.Close()
	os.Remove(*api.config.Settings.Data.DatabaseFile)
}<|MERGE_RESOLUTION|>--- conflicted
+++ resolved
@@ -24,48 +24,22 @@
 	"time"
 
 	db_types "github.com/release-argus/Argus/db/types"
-<<<<<<< HEAD
-=======
-	service_status "github.com/release-argus/Argus/service/status"
->>>>>>> 6fff4601
 	_ "modernc.org/sqlite"
 )
 
 func TestUpdateRow(t *testing.T) {
 	// GIVEN a DB with a few service status'
 	initLogging()
-<<<<<<< HEAD
 	tests := map[string]struct {
 		cells []db_types.Cell
 	}{
 		"update single column of a row": {cells: []db_types.Cell{{Column: "latest_version", Value: "9.9.9"}}},
 		"update multiple columns of a row": {cells: []db_types.Cell{{Column: "deployed_version", Value: "8.8.8"},
 			{Column: "deployed_version_timestamp", Value: time.Now().UTC().Format(time.RFC3339)}}},
-=======
-	cfg := testConfig()
-	api := api{config: &cfg}
-	*api.config.Settings.Data.DatabaseFile = "TestUpdateRow.db"
-	api.initialise()
-	api.convertServiceStatus()
-	tests := map[string]struct {
-		row   string
-		cells []db_types.Cell
-		want  service_status.Status
-	}{
-		"single_column": {row: "keep0", cells: []db_types.Cell{{Column: "latest_version", Value: "9.9.9"}},
-			want: service_status.Status{ApprovedVersion: "0.0.1",
-				DeployedVersion: "0.0.0", DeployedVersionTimestamp: "2020-01-01T01:01:01Z",
-				LatestVersion: "9.9.9", LatestVersionTimestamp: "2022-01-01T01:01:01Z"}},
-		"multiple_columns": {row: "keep1", cells: []db_types.Cell{{Column: "deployed_version", Value: "9.9.9"}, {Column: "deployed_version_timestamp", Value: "2022-02-02T02:02:02Z"}},
-			want: service_status.Status{ApprovedVersion: "0.0.1",
-				DeployedVersion: "9.9.9", DeployedVersionTimestamp: "2022-02-02T02:02:02Z",
-				LatestVersion: "0.0.2", LatestVersionTimestamp: "2022-01-01T01:01:01Z"}},
->>>>>>> 6fff4601
 	}
 
 	for name, tc := range tests {
 		t.Run(name, func(t *testing.T) {
-<<<<<<< HEAD
 			cfg := testConfig()
 			api := api{config: &cfg}
 			*api.config.Settings.Data.DatabaseFile = fmt.Sprintf("%s.db", strings.ReplaceAll(name, " ", "_"))
@@ -78,7 +52,7 @@
 			time.Sleep(100 * time.Millisecond)
 
 			// THEN those cell(s) are changed in the DB
-			row := queryRow(api.db, target, t)
+			row := queryRow(t, api.db, target)
 			for _, cell := range tc.cells {
 				var got *string
 				switch cell.Column {
@@ -101,18 +75,6 @@
 			api.db.Close()
 			os.Remove(*api.config.Settings.Data.DatabaseFile)
 			time.Sleep(100 * time.Millisecond)
-=======
-
-			// WHEN updateRow is called targeting latest_version
-			api.updateRow(tc.row, tc.cells)
-
-			// THEN the row was changed correctly
-			got := queryRow(t, api.db, tc.row)
-			if got != tc.want {
-				t.Errorf("Expected row to be updated with %v\ngot  %v\nwant %v",
-					tc.cells, got, tc.want)
-			}
->>>>>>> 6fff4601
 		})
 	}
 }
@@ -139,16 +101,9 @@
 	time.Sleep(time.Second)
 
 	// THEN the cell was changed in the DB
-<<<<<<< HEAD
-	got := queryRow(api.db, target, t)
+	got := queryRow(t, api.db, target)
 	if got.LatestVersion != want.LatestVersion {
 		t.Errorf("Expected %q to be updated to %q\ngot  %#v\nwant %#v",
-=======
-	got := queryRow(t, api.db, target)
-	// t.Fatal(want)
-	if got != want {
-		t.Errorf("Expected %q to be updated to %q\ngot  %v\nwant %v",
->>>>>>> 6fff4601
 			cell.Column, cell.Value, got, want)
 	}
 	api.db.Close()
